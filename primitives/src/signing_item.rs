use codec::{Decode, Encode};
use sp_std::{
    cmp::{Ord, Ordering, PartialOrd},
    prelude::Vec,
    vec,
};

use crate::{AccountKey, IdentityId};

// use crate::entity::IgnoredCaseString;

/// Key permissions.
/// # TODO
/// 2. Review documents:
///     - [MESH-235](https://polymath.atlassian.net/browse/MESH-235)
///     - [Polymesh: Roles/Permissions](https://docs.google.com/document/d/12u-rMavow4fvidsFlLcLe7DAXuqWk8XUHOBV9kw05Z8/)
#[allow(missing_docs)]
#[derive(Encode, Decode, Clone, Copy, PartialEq, Eq, Debug, PartialOrd, Ord)]
pub enum Permission {
    Full,
    Admin,
    Operator,
    SpendFunds,
    Custom(u8),
}

/// Signing key type.
#[allow(missing_docs)]
#[derive(Encode, Decode, Copy, Clone, PartialEq, Eq, Debug)]
pub enum SignerType {
    External,
    Identity,
    MultiSig,
    Relayer,
    Custom(u8),
}

impl Default for SignerType {
    fn default() -> Self {
        SignerType::External
    }
}

/// It supports different elements as a signer.
#[allow(missing_docs)]
#[derive(Encode, Decode, Copy, Clone, PartialEq, Eq, Debug)]
pub enum Signer {
    Identity(IdentityId),
    AccountKey(AccountKey),
}

impl Default for Signer {
    fn default() -> Self {
        Signer::Identity(IdentityId::default())
    }
}

<<<<<<< HEAD
impl From<Key> for Signer {
    fn from(v: Key) -> Self {
        Signer::Key(v)
=======
impl From<AccountKey> for Signer {
    fn from(v: AccountKey) -> Self {
        Signer::AccountKey(v)
>>>>>>> 22735d8a
    }
}

impl From<IdentityId> for Signer {
    fn from(v: IdentityId) -> Self {
        Signer::Identity(v)
    }
}

<<<<<<< HEAD
impl PartialEq<Key> for Signer {
    fn eq(&self, other: &Key) -> bool {
=======
impl PartialEq<AccountKey> for Signer {
    fn eq(&self, other: &AccountKey) -> bool {
>>>>>>> 22735d8a
        match self {
            Signer::AccountKey(ref key) => key == other,
            _ => false,
        }
    }
}

impl PartialEq<IdentityId> for Signer {
    fn eq(&self, other: &IdentityId) -> bool {
        match self {
            Signer::Identity(ref id) => id == other,
            _ => false,
        }
    }
}

impl Signer {
    /// Checks if Signer is either a particular Identity or a particular key
<<<<<<< HEAD
    pub fn eq_either(&self, other_identity: &IdentityId, other_key: &Key) -> bool {
        match self {
            Signer::Key(ref key) => key == other_key,
=======
    pub fn eq_either(&self, other_identity: &IdentityId, other_key: &AccountKey) -> bool {
        match self {
            Signer::AccountKey(ref key) => key == other_key,
>>>>>>> 22735d8a
            Signer::Identity(ref id) => id == other_identity,
        }
    }
}

impl PartialOrd for Signer {
    /// Any key is less than any Identity.
    fn partial_cmp(&self, other: &Self) -> Option<Ordering> {
        Some(self.cmp(other))
    }
}

impl Ord for Signer {
    fn cmp(&self, other: &Self) -> Ordering {
        match self {
            Signer::Identity(id) => match other {
                Signer::Identity(other_id) => id.cmp(other_id),
                Signer::AccountKey(..) => Ordering::Greater,
            },
            Signer::AccountKey(key) => match other {
                Signer::AccountKey(other_key) => key.cmp(other_key),
                Signer::Identity(..) => Ordering::Less,
            },
        }
    }
}

/// A signing key contains a type and a group of permissions.
#[allow(missing_docs)]
#[derive(Encode, Decode, Default, Clone, Eq, Debug)]
pub struct SigningItem {
    pub signer: Signer,
    pub signer_type: SignerType,
    pub permissions: Vec<Permission>,
}

impl SigningItem {
    /// It creates an 'External' signing key.
    pub fn new(signer: Signer, permissions: Vec<Permission>) -> Self {
        Self {
            signer,
            signer_type: SignerType::External,
            permissions,
        }
    }

    /// It checks if this key has specified `permission` permission.
    /// permission `Permission::Full` is special and denotates that this key can be used for any permission.
    pub fn has_permission(&self, permission: Permission) -> bool {
        self.permissions
            .iter()
            .find(|&r| permission == *r || *r == Permission::Full)
            .is_some()
    }
}

impl From<AccountKey> for SigningItem {
    fn from(s: AccountKey) -> Self {
        Self::new(Signer::AccountKey(s), vec![])
    }
}

impl From<IdentityId> for SigningItem {
    fn from(id: IdentityId) -> Self {
        Self::new(Signer::Identity(id), vec![])
    }
}

impl PartialEq for SigningItem {
    fn eq(&self, other: &Self) -> bool {
        self.signer == other.signer
            && self.signer_type == other.signer_type
            && self.permissions == other.permissions
    }
}

impl PartialEq<AccountKey> for SigningItem {
    fn eq(&self, other: &AccountKey) -> bool {
        self.signer == *other
    }
}

impl PartialEq<IdentityId> for SigningItem {
    fn eq(&self, other: &IdentityId) -> bool {
        self.signer == *other
    }
}

impl PartialOrd for SigningItem {
    /// Any key is less than any Identity.
    fn partial_cmp(&self, other: &Self) -> Option<Ordering> {
        self.signer.partial_cmp(&other.signer)
    }
}

impl Ord for SigningItem {
    fn cmp(&self, other: &Self) -> Ordering {
        self.signer.cmp(&other.signer)
    }
}

#[cfg(test)]
mod tests {
    use super::{AccountKey, Permission, Signer, SigningItem};
    use crate::IdentityId;
    use std::convert::{From, TryFrom};

    #[test]
    fn build_test() {
        let key = AccountKey::try_from("ABCDABCD".as_bytes()).unwrap();
        let rk1 = SigningItem::new(Signer::AccountKey(key.clone()), vec![]);
        let rk2 = SigningItem::from(key.clone());
        assert_eq!(rk1, rk2);

        let rk3 = SigningItem::new(
            Signer::AccountKey(key.clone()),
            vec![Permission::Operator, Permission::Admin],
        );
        assert_ne!(rk1, rk3);

        let mut rk4 = SigningItem::from(key);
        rk4.permissions = vec![Permission::Operator, Permission::Admin];
        assert_eq!(rk3, rk4);

        let si1 = SigningItem::from(IdentityId::from(1u128));
        let si2 = SigningItem::from(IdentityId::from(1u128));
        assert_eq!(si1, si2);

        let si3 = SigningItem::from(IdentityId::from(2u128));
        assert_ne!(si1, si3);

        assert_ne!(si1, rk1);
    }

    #[test]
    fn full_permission_test() {
        let key = AccountKey::try_from("ABCDABCD".as_bytes()).unwrap();
        let full_key = SigningItem::new(Signer::AccountKey(key.clone()), vec![Permission::Full]);
        let not_full_key = SigningItem::new(Signer::AccountKey(key), vec![Permission::Operator]);
        assert_eq!(full_key.has_permission(Permission::Operator), true);
        assert_eq!(full_key.has_permission(Permission::Admin), true);

        assert_eq!(not_full_key.has_permission(Permission::Operator), true);
        assert_eq!(not_full_key.has_permission(Permission::Admin), false);
    }

    #[test]
    fn signer_build_and_eq_tests() {
        let k = "ABCDABCD".as_bytes().to_vec();
<<<<<<< HEAD
        let key = Key::try_from(k.as_slice()).unwrap();
=======
        let key = AccountKey::try_from(k.as_slice()).unwrap();
>>>>>>> 22735d8a
        let iden = IdentityId::try_from(
            "did:poly:f1d273950ddaf693db228084d63ef18282e00f91997ae9df4f173f09e86d0976",
        )
        .unwrap();
        assert_eq!(Signer::from(key), key);
        assert_ne!(Signer::from(key), iden);
        assert_eq!(Signer::from(iden), iden);
        assert_ne!(Signer::from(iden), key);
    }
}<|MERGE_RESOLUTION|>--- conflicted
+++ resolved
@@ -55,15 +55,9 @@
     }
 }
 
-<<<<<<< HEAD
-impl From<Key> for Signer {
-    fn from(v: Key) -> Self {
-        Signer::Key(v)
-=======
 impl From<AccountKey> for Signer {
     fn from(v: AccountKey) -> Self {
         Signer::AccountKey(v)
->>>>>>> 22735d8a
     }
 }
 
@@ -73,13 +67,8 @@
     }
 }
 
-<<<<<<< HEAD
-impl PartialEq<Key> for Signer {
-    fn eq(&self, other: &Key) -> bool {
-=======
 impl PartialEq<AccountKey> for Signer {
     fn eq(&self, other: &AccountKey) -> bool {
->>>>>>> 22735d8a
         match self {
             Signer::AccountKey(ref key) => key == other,
             _ => false,
@@ -98,15 +87,9 @@
 
 impl Signer {
     /// Checks if Signer is either a particular Identity or a particular key
-<<<<<<< HEAD
-    pub fn eq_either(&self, other_identity: &IdentityId, other_key: &Key) -> bool {
-        match self {
-            Signer::Key(ref key) => key == other_key,
-=======
     pub fn eq_either(&self, other_identity: &IdentityId, other_key: &AccountKey) -> bool {
         match self {
             Signer::AccountKey(ref key) => key == other_key,
->>>>>>> 22735d8a
             Signer::Identity(ref id) => id == other_identity,
         }
     }
@@ -256,11 +239,7 @@
     #[test]
     fn signer_build_and_eq_tests() {
         let k = "ABCDABCD".as_bytes().to_vec();
-<<<<<<< HEAD
-        let key = Key::try_from(k.as_slice()).unwrap();
-=======
         let key = AccountKey::try_from(k.as_slice()).unwrap();
->>>>>>> 22735d8a
         let iden = IdentityId::try_from(
             "did:poly:f1d273950ddaf693db228084d63ef18282e00f91997ae9df4f173f09e86d0976",
         )
