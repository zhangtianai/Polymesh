--- conflicted
+++ resolved
@@ -8,74 +8,6 @@
   dependencies:
     regenerator-runtime "^0.13.2"
 
-<<<<<<< HEAD
-"@polkadot/api-derive@^0.79.1":
-  version "0.79.1"
-  resolved "https://registry.yarnpkg.com/@polkadot/api-derive/-/api-derive-0.79.1.tgz#0c91bc1450849fad092fd8c201066a4c0fc38bcd"
-  dependencies:
-    "@babel/runtime" "^7.4.5"
-    "@polkadot/api" "^0.79.1"
-    "@polkadot/types" "^0.79.1"
-    "@types/memoizee" "^0.4.2"
-    memoizee "^0.4.14"
-
-"@polkadot/api@^0.79.1":
-  version "0.79.1"
-  resolved "https://registry.yarnpkg.com/@polkadot/api/-/api-0.79.1.tgz#3cf2d4212dd21d5f7b54560d7d025e57e877a127"
-  dependencies:
-    "@babel/runtime" "^7.4.5"
-    "@polkadot/api-derive" "^0.79.1"
-    "@polkadot/extrinsics" "^0.79.1"
-    "@polkadot/rpc-provider" "^0.79.1"
-    "@polkadot/rpc-rx" "^0.79.1"
-    "@polkadot/storage" "^0.79.1"
-    "@polkadot/types" "^0.79.1"
-    "@polkadot/util-crypto" "^0.91.1"
-
-"@polkadot/extrinsics@^0.79.1":
-  version "0.79.1"
-  resolved "https://registry.yarnpkg.com/@polkadot/extrinsics/-/extrinsics-0.79.1.tgz#d515b70869a604fc02e106f94c53e1f72eaf9c44"
-  dependencies:
-    "@babel/runtime" "^7.4.5"
-    "@polkadot/types" "^0.79.1"
-    "@polkadot/util" "^0.91.1"
-
-"@polkadot/jsonrpc@^0.79.1":
-  version "0.79.1"
-  resolved "https://registry.yarnpkg.com/@polkadot/jsonrpc/-/jsonrpc-0.79.1.tgz#f92ab4fdd536e0595c82b80edfd3f5f162e41053"
-  dependencies:
-    "@babel/runtime" "^7.4.5"
-
-"@polkadot/keyring@^0.91.1":
-  version "0.91.1"
-  resolved "https://registry.yarnpkg.com/@polkadot/keyring/-/keyring-0.91.1.tgz#9d0d06ffb7c1ebc575304cab0e3699c76637a694"
-  dependencies:
-    "@babel/runtime" "^7.4.5"
-    "@polkadot/util" "^0.91.1"
-    "@polkadot/util-crypto" "^0.91.1"
-    "@types/bs58" "^4.0.0"
-    bs58 "^4.0.1"
-
-"@polkadot/rpc-core@^0.79.1":
-  version "0.79.1"
-  resolved "https://registry.yarnpkg.com/@polkadot/rpc-core/-/rpc-core-0.79.1.tgz#d423ff38846f4189d288dc3cfc43d3c8fd539bc3"
-  dependencies:
-    "@babel/runtime" "^7.4.5"
-    "@polkadot/jsonrpc" "^0.79.1"
-    "@polkadot/rpc-provider" "^0.79.1"
-    "@polkadot/types" "^0.79.1"
-    "@polkadot/util" "^0.91.1"
-
-"@polkadot/rpc-provider@^0.79.1":
-  version "0.79.1"
-  resolved "https://registry.yarnpkg.com/@polkadot/rpc-provider/-/rpc-provider-0.79.1.tgz#ab538f9bcdccd06ed7d199df9732802675c117ef"
-  dependencies:
-    "@babel/runtime" "^7.4.5"
-    "@polkadot/keyring" "^0.91.1"
-    "@polkadot/storage" "^0.79.1"
-    "@polkadot/util" "^0.91.1"
-    "@polkadot/util-crypto" "^0.91.1"
-=======
 "@polkadot/api-derive@^0.81.1":
   version "0.81.1"
   resolved "https://registry.yarnpkg.com/@polkadot/api-derive/-/api-derive-0.81.1.tgz#0b29de12c024fffab196a7f9c0a48ea80311a418"
@@ -131,21 +63,11 @@
     "@polkadot/storage" "^0.81.1"
     "@polkadot/util" "^0.93.1"
     "@polkadot/util-crypto" "^0.93.1"
->>>>>>> b0d40971
     "@types/nock" "^10.0.3"
     eventemitter3 "^3.1.0"
     isomorphic-fetch "^2.2.1"
     websocket "^1.0.28"
 
-<<<<<<< HEAD
-"@polkadot/rpc-rx@^0.79.1":
-  version "0.79.1"
-  resolved "https://registry.yarnpkg.com/@polkadot/rpc-rx/-/rpc-rx-0.79.1.tgz#e212324e94035985909f046e985179908e01d655"
-  dependencies:
-    "@babel/runtime" "^7.4.5"
-    "@polkadot/rpc-core" "^0.79.1"
-    "@polkadot/rpc-provider" "^0.79.1"
-=======
 "@polkadot/rpc-rx@^0.81.1":
   version "0.81.1"
   resolved "https://registry.yarnpkg.com/@polkadot/rpc-rx/-/rpc-rx-0.81.1.tgz#08610053e7a68e15881d0def3f4d793d4821ef0a"
@@ -153,39 +75,11 @@
     "@babel/runtime" "^7.4.5"
     "@polkadot/rpc-core" "^0.81.1"
     "@polkadot/rpc-provider" "^0.81.1"
->>>>>>> b0d40971
     "@types/memoizee" "^0.4.2"
     "@types/rx" "^4.1.1"
     memoizee "^0.4.14"
     rxjs "^6.5.2"
 
-<<<<<<< HEAD
-"@polkadot/storage@^0.79.1":
-  version "0.79.1"
-  resolved "https://registry.yarnpkg.com/@polkadot/storage/-/storage-0.79.1.tgz#e07f1fa5b935e1f47a229993a2aca6c826d3ef78"
-  dependencies:
-    "@babel/runtime" "^7.4.5"
-    "@polkadot/keyring" "^0.91.1"
-    "@polkadot/types" "^0.79.1"
-    "@polkadot/util" "^0.91.1"
-    "@polkadot/util-crypto" "^0.91.1"
-
-"@polkadot/types@^0.79.1":
-  version "0.79.1"
-  resolved "https://registry.yarnpkg.com/@polkadot/types/-/types-0.79.1.tgz#491a53dd23d5ac645d58a8467c1b919d4bb00c09"
-  dependencies:
-    "@babel/runtime" "^7.4.5"
-    "@polkadot/keyring" "^0.91.1"
-    "@polkadot/util" "^0.91.1"
-
-"@polkadot/util-crypto@^0.91.1":
-  version "0.91.1"
-  resolved "https://registry.yarnpkg.com/@polkadot/util-crypto/-/util-crypto-0.91.1.tgz#c9e48df45588af7fa7822652d9938764274e548f"
-  dependencies:
-    "@babel/runtime" "^7.4.5"
-    "@polkadot/util" "^0.91.1"
-    "@polkadot/wasm-crypto" "^0.10.1"
-=======
 "@polkadot/storage@^0.81.1":
   version "0.81.1"
   resolved "https://registry.yarnpkg.com/@polkadot/storage/-/storage-0.81.1.tgz#ffb5b7f63fcb35043c5cad52b7f6ff3c9e0e6070"
@@ -210,7 +104,6 @@
     "@babel/runtime" "^7.4.5"
     "@polkadot/util" "^0.93.1"
     "@polkadot/wasm-crypto" "^0.11.1"
->>>>>>> b0d40971
     "@types/bip39" "^2.4.2"
     "@types/pbkdf2" "^3.0.0"
     "@types/secp256k1" "^3.5.0"
@@ -222,15 +115,9 @@
     tweetnacl "^1.0.1"
     xxhashjs "^0.2.2"
 
-<<<<<<< HEAD
-"@polkadot/util@^0.91.1":
-  version "0.91.1"
-  resolved "https://registry.yarnpkg.com/@polkadot/util/-/util-0.91.1.tgz#f5f2323e1bad387ab136d198f7293331b060b348"
-=======
 "@polkadot/util@^0.93.1":
   version "0.93.1"
   resolved "https://registry.yarnpkg.com/@polkadot/util/-/util-0.93.1.tgz#d07d633b35e02640da1361259750c061022d4e05"
->>>>>>> b0d40971
   dependencies:
     "@babel/runtime" "^7.4.5"
     "@types/bn.js" "^4.11.5"
@@ -241,21 +128,9 @@
     ip-regex "^4.1.0"
     moment "^2.24.0"
 
-<<<<<<< HEAD
-"@polkadot/wasm-crypto@^0.10.1":
-  version "0.10.1"
-  resolved "https://registry.yarnpkg.com/@polkadot/wasm-crypto/-/wasm-crypto-0.10.1.tgz#284e57e102050cca1586b7b1f008f64224147eb4"
-
-"@types/base-x@*":
-  version "3.0.0"
-  resolved "https://registry.yarnpkg.com/@types/base-x/-/base-x-3.0.0.tgz#a1365259d1d3fa3ff973ab543192a6bdd4cb2f90"
-  dependencies:
-    "@types/node" "*"
-=======
 "@polkadot/wasm-crypto@^0.11.1":
   version "0.11.1"
   resolved "https://registry.yarnpkg.com/@polkadot/wasm-crypto/-/wasm-crypto-0.11.1.tgz#5f5544659a81b5706e757577f880001de21cd298"
->>>>>>> b0d40971
 
 "@types/bip39@^2.4.2":
   version "2.4.2"
@@ -269,28 +144,10 @@
   dependencies:
     "@types/node" "*"
 
-<<<<<<< HEAD
-"@types/bs58@^4.0.0":
-  version "4.0.0"
-  resolved "https://registry.yarnpkg.com/@types/bs58/-/bs58-4.0.0.tgz#baec75cb007b419ede3ec6b3410d2c8f14c92fc5"
-  dependencies:
-    "@types/base-x" "*"
-
 "@types/deasync@^0.1.0":
   version "0.1.0"
   resolved "https://registry.yarnpkg.com/@types/deasync/-/deasync-0.1.0.tgz#b2bd6c3fcde3cf67b8be4c2f70136ba8f157b45a"
 
-"@types/es6-promise@^3.3.0":
-  version "3.3.0"
-  resolved "https://registry.yarnpkg.com/@types/es6-promise/-/es6-promise-3.3.0.tgz#61b55e554fd807b563f158a7986ee53d3a5a5a9d"
-  dependencies:
-    es6-promise "*"
-=======
-"@types/deasync@^0.1.0":
-  version "0.1.0"
-  resolved "https://registry.yarnpkg.com/@types/deasync/-/deasync-0.1.0.tgz#b2bd6c3fcde3cf67b8be4c2f70136ba8f157b45a"
->>>>>>> b0d40971
-
 "@types/memoizee@^0.4.2":
   version "0.4.2"
   resolved "https://registry.yarnpkg.com/@types/memoizee/-/memoizee-0.4.2.tgz#a500158999a8144a9b46cf9a9fb49b15f1853573"
@@ -302,21 +159,12 @@
     "@types/node" "*"
 
 "@types/node@*":
-<<<<<<< HEAD
-  version "11.13.6"
-  resolved "https://registry.yarnpkg.com/@types/node/-/node-11.13.6.tgz#37ec75690830acb0d74ce3c6c43caab787081e85"
-
-"@types/node@^10.12.18":
-  version "10.14.8"
-  resolved "https://registry.yarnpkg.com/@types/node/-/node-10.14.8.tgz#fe444203ecef1162348cd6deb76c62477b2cc6e9"
-=======
   version "12.0.8"
   resolved "https://registry.yarnpkg.com/@types/node/-/node-12.0.8.tgz#551466be11b2adc3f3d47156758f610bd9f6b1d8"
 
 "@types/node@^10.12.18":
   version "10.14.9"
   resolved "https://registry.yarnpkg.com/@types/node/-/node-10.14.9.tgz#2e8d678039d27943ce53a1913386133227fd9066"
->>>>>>> b0d40971
 
 "@types/pbkdf2@^3.0.0":
   version "3.0.0"
@@ -418,13 +266,6 @@
   dependencies:
     "@types/node" "*"
 
-<<<<<<< HEAD
-"@types/webassembly-js-api@^0.0.2":
-  version "0.0.2"
-  resolved "https://registry.yarnpkg.com/@types/webassembly-js-api/-/webassembly-js-api-0.0.2.tgz#43a04bd75fa20332133c6c3986156bfeb4a3ced7"
-
-=======
->>>>>>> b0d40971
 "@types/xxhashjs@^0.2.1":
   version "0.2.1"
   resolved "https://registry.yarnpkg.com/@types/xxhashjs/-/xxhashjs-0.2.1.tgz#6cd06b2eca5228765ff45960cf2c2a557ddf109a"
@@ -449,15 +290,6 @@
   dependencies:
     color-convert "^1.9.0"
 
-<<<<<<< HEAD
-base-x@^3.0.2:
-  version "3.0.5"
-  resolved "https://registry.yarnpkg.com/base-x/-/base-x-3.0.5.tgz#d3ada59afed05b921ab581ec3112e6444ba0795a"
-  dependencies:
-    safe-buffer "^5.0.1"
-
-=======
->>>>>>> b0d40971
 bindings@^1.5.0:
   version "1.5.0"
   resolved "https://registry.yarnpkg.com/bindings/-/bindings-1.5.0.tgz#10353c9e945334bc0511a6d90b38fbc7c9c504df"
@@ -507,18 +339,6 @@
     inherits "^2.0.1"
     safe-buffer "^5.0.1"
 
-<<<<<<< HEAD
-bs58@^4.0.1:
-  version "4.0.1"
-  resolved "https://registry.yarnpkg.com/bs58/-/bs58-4.0.1.tgz#be161e76c354f6f788ae4071f63f34e8c4f0a42a"
-  dependencies:
-    base-x "^3.0.2"
-=======
-buffer-to-arraybuffer@^0.0.5:
-  version "0.0.5"
-  resolved "https://registry.yarnpkg.com/buffer-to-arraybuffer/-/buffer-to-arraybuffer-0.0.5.tgz#6064a40fa76eb43c723aba9ef8f6e1216d10511a"
->>>>>>> b0d40971
-
 buffer-to-arraybuffer@^0.0.5:
   version "0.0.5"
   resolved "https://registry.yarnpkg.com/buffer-to-arraybuffer/-/buffer-to-arraybuffer-0.0.5.tgz#6064a40fa76eb43c723aba9ef8f6e1216d10511a"
@@ -596,13 +416,8 @@
   resolved "https://registry.yarnpkg.com/cuint/-/cuint-0.2.2.tgz#408086d409550c2631155619e9fa7bcadc3b991b"
 
 d@1:
-<<<<<<< HEAD
-  version "1.0.0"
-  resolved "https://registry.yarnpkg.com/d/-/d-1.0.0.tgz#754bb5bfe55451da69a58b94d45f4c5b0462d58f"
-=======
   version "1.0.1"
   resolved "https://registry.yarnpkg.com/d/-/d-1.0.1.tgz#8698095372d58dbee346ffd0c7093f99f8f9eb5a"
->>>>>>> b0d40971
   dependencies:
     es5-ext "^0.10.50"
     type "^1.0.1"
@@ -678,15 +493,9 @@
     is-date-object "^1.0.1"
     is-symbol "^1.0.2"
 
-<<<<<<< HEAD
-es5-ext@^0.10.14, es5-ext@^0.10.35, es5-ext@^0.10.45, es5-ext@^0.10.9, es5-ext@~0.10.14, es5-ext@~0.10.2, es5-ext@~0.10.46:
-  version "0.10.49"
-  resolved "https://registry.yarnpkg.com/es5-ext/-/es5-ext-0.10.49.tgz#059a239de862c94494fec28f8150c977028c6c5e"
-=======
 es5-ext@^0.10.35, es5-ext@^0.10.45, es5-ext@^0.10.46, es5-ext@^0.10.50, es5-ext@~0.10.14, es5-ext@~0.10.2, es5-ext@~0.10.46:
   version "0.10.50"
   resolved "https://registry.yarnpkg.com/es5-ext/-/es5-ext-0.10.50.tgz#6d0e23a0abdb27018e5ac4fd09b412bc5517a778"
->>>>>>> b0d40971
   dependencies:
     es6-iterator "~2.0.3"
     es6-symbol "~3.1.1"
@@ -700,10 +509,6 @@
     es5-ext "^0.10.35"
     es6-symbol "^3.1.1"
 
-es6-promise@*:
-  version "4.2.6"
-  resolved "https://registry.yarnpkg.com/es6-promise/-/es6-promise-4.2.6.tgz#b685edd8258886365ea62b57d30de28fadcd974f"
-
 es6-symbol@^3.1.1, es6-symbol@~3.1.1:
   version "3.1.1"
   resolved "https://registry.yarnpkg.com/es6-symbol/-/es6-symbol-3.1.1.tgz#bf00ef4fdab6ba1b46ecb7b629b4c7ed5715cc77"
@@ -712,13 +517,8 @@
     es5-ext "~0.10.14"
 
 es6-weak-map@^2.0.2:
-<<<<<<< HEAD
-  version "2.0.2"
-  resolved "https://registry.yarnpkg.com/es6-weak-map/-/es6-weak-map-2.0.2.tgz#5e3ab32251ffd1538a1f8e5ffa1357772f92d96f"
-=======
   version "2.0.3"
   resolved "https://registry.yarnpkg.com/es6-weak-map/-/es6-weak-map-2.0.3.tgz#b6da1f16cc2cc0d9be43e6bdbfc5e7dfcdf31d53"
->>>>>>> b0d40971
   dependencies:
     d "1"
     es5-ext "^0.10.46"
@@ -752,13 +552,8 @@
     es5-ext "~0.10.14"
 
 eventemitter3@^3.1.0:
-<<<<<<< HEAD
-  version "3.1.0"
-  resolved "https://registry.yarnpkg.com/eventemitter3/-/eventemitter3-3.1.0.tgz#090b4d6cdbd645ed10bf750d4b5407942d7ba163"
-=======
   version "3.1.2"
   resolved "https://registry.yarnpkg.com/eventemitter3/-/eventemitter3-3.1.2.tgz#2d3d48f9c346698fce83a85d7d664e98535df6e7"
->>>>>>> b0d40971
 
 evp_bytestokey@^1.0.3:
   version "1.0.3"
@@ -990,15 +785,7 @@
   version "0.0.7"
   resolved "https://registry.yarnpkg.com/mute-stream/-/mute-stream-0.0.7.tgz#3075ce93bc21b8fab43e1bc4da7e8115ed1e7bab"
 
-<<<<<<< HEAD
-nan@^2.11.0:
-  version "2.13.2"
-  resolved "https://registry.yarnpkg.com/nan/-/nan-2.13.2.tgz#f51dc7ae66ba7d5d55e1e6d4d8092e802c9aefe7"
-
-nan@^2.14.0:
-=======
 nan@^2.11.0, nan@^2.14.0:
->>>>>>> b0d40971
   version "2.14.0"
   resolved "https://registry.yarnpkg.com/nan/-/nan-2.14.0.tgz#7818f722027b2459a86f0295d434d1fc2336c52c"
 
@@ -1103,17 +890,7 @@
   dependencies:
     is-promise "^2.1.0"
 
-<<<<<<< HEAD
-rxjs@^6.4.0:
-  version "6.4.0"
-  resolved "https://registry.yarnpkg.com/rxjs/-/rxjs-6.4.0.tgz#f3bb0fe7bda7fb69deac0c16f17b50b0b8790504"
-  dependencies:
-    tslib "^1.9.0"
-
-rxjs@^6.5.2:
-=======
 rxjs@^6.4.0, rxjs@^6.5.2:
->>>>>>> b0d40971
   version "6.5.2"
   resolved "https://registry.yarnpkg.com/rxjs/-/rxjs-6.5.2.tgz#2e35ce815cd46d84d02a209fb4e5921e051dbec7"
   dependencies:
@@ -1228,24 +1005,16 @@
     os-tmpdir "~1.0.2"
 
 tslib@^1.9.0:
-<<<<<<< HEAD
-  version "1.9.3"
-  resolved "https://registry.yarnpkg.com/tslib/-/tslib-1.9.3.tgz#d7e4dd79245d85428c4d7e4822a79917954ca286"
-=======
   version "1.10.0"
   resolved "https://registry.yarnpkg.com/tslib/-/tslib-1.10.0.tgz#c3c19f95973fb0a62973fb09d90d961ee43e5c8a"
->>>>>>> b0d40971
 
 tweetnacl@^1.0.1:
   version "1.0.1"
   resolved "https://registry.yarnpkg.com/tweetnacl/-/tweetnacl-1.0.1.tgz#2594d42da73cd036bd0d2a54683dd35a6b55ca17"
-<<<<<<< HEAD
-=======
 
 type@^1.0.1:
   version "1.0.1"
   resolved "https://registry.yarnpkg.com/type/-/type-1.0.1.tgz#084c9a17fcc9151a2cdb1459905c2e45e4bb7d61"
->>>>>>> b0d40971
 
 typedarray-to-buffer@^3.1.5:
   version "3.1.5"
