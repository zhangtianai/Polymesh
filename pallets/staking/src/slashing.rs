--- conflicted
+++ resolved
@@ -598,16 +598,12 @@
         <Module<T>>::update_ledger(&controller, &ledger);
 
         // trigger the event
-<<<<<<< HEAD
         let stash_id = stash
             .encode()
             .try_into()
             .map(|key| <identity::Module<T>>::get_identity(&key))
             .unwrap_or_default();
-        <Module<T>>::deposit_event(super::RawEvent::Slash(stash_id, stash.clone(), value));
-=======
-        <Module<T>>::deposit_event(super::RawEvent::Slashed(stash.clone(), value));
->>>>>>> 84edf25f
+        <Module<T>>::deposit_event(super::RawEvent::Slashed(stash_id, stash.clone(), value));
     }
 }
 
