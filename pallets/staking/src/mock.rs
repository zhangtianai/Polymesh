// Copyright 2018-2019 Parity Technologies (UK) Ltd.
// This file is part of Substrate.

// Substrate is free software: you can redistribute it and/or modify
// it under the terms of the GNU General Public License as published by
// the Free Software Foundation, either version 3 of the License, or
// (at your option) any later version.

// Substrate is distributed in the hope that it will be useful,
// but WITHOUT ANY WARRANTY; without even the implied warranty of
// MERCHANTABILITY or FITNESS FOR A PARTICULAR PURPOSE.  See the
// GNU General Public License for more details.

// You should have received a copy of the GNU General Public License
// along with Substrate.  If not, see <http://www.gnu.org/licenses/>.

//! Test utilities

use crate::{
    inflation, EraIndex, GenesisConfig, Module, Nominators, RewardDestination, StakerStatus, Trait,
    ValidatorPrefs,
};
use chrono::prelude::Utc;
use codec::{Decode, Encode};
use frame_support::{
    assert_ok,
    dispatch::DispatchResult,
    impl_outer_dispatch, impl_outer_origin, parameter_types,
    traits::{Currency, FindAuthor, Get},
    weights::Weight,
    StorageLinkedMap, StorageValue,
};
use frame_system::{self as system, EnsureSignedBy};
use polymesh_runtime_balances as balances;
<<<<<<< HEAD
use polymesh_runtime_common::{
    constants::CDD_EXPIRY_CLAIM_KEY,
    traits::{
        asset::AcceptTransfer,
        group::GroupTrait,
        identity::{ClaimValue, DataTypes},
        multisig::AddSignerMultiSig,
        CommonTrait,
    },
=======
use polymesh_runtime_common::traits::{
    asset::AcceptTransfer, group::GroupTrait, multisig::AddSignerMultiSig, CommonTrait,
>>>>>>> 76c41fd8
};
use polymesh_runtime_group as group;
use polymesh_runtime_identity::{self as identity};
use primitives::traits::BlockRewardsReserveCurrency;
use primitives::{AccountKey, IdentityClaimData, IdentityId, Signatory};
use sp_core::{
    crypto::{key_types, Pair as PairTrait},
    sr25519::Pair,
    H256,
};
use sp_io;
use sp_runtime::curve::PiecewiseLinear;
use sp_runtime::testing::{sr25519::Public, Header, UintAuthorityId};
use sp_runtime::traits::{
    Convert, IdentityLookup, OnInitialize, OpaqueKeys, SaturatedConversion, Verify,
};
use sp_runtime::{AnySignature, KeyTypeId, Perbill};
use sp_staking::{
    offence::{OffenceDetails, OnOffenceHandler},
    SessionIndex,
};
use std::{
    cell::RefCell,
    collections::{BTreeMap, HashMap, HashSet},
    convert::TryFrom,
};
use test_client::AccountKeyring;

/// The AccountId alias in this test module.
pub type AccountId = <AnySignature as Verify>::Signer;
pub type BlockNumber = u64;
pub type Balance = u128;

/// Simple structure that exposes how u64 currency can be represented as... u64.
pub struct CurrencyToVoteHandler;
impl Convert<u64, u64> for CurrencyToVoteHandler {
    fn convert(x: u64) -> u64 {
        x
    }
}
impl Convert<u128, u64> for CurrencyToVoteHandler {
    fn convert(x: u128) -> u64 {
        x.saturated_into()
    }
}
impl Convert<u128, u128> for CurrencyToVoteHandler {
    fn convert(x: u128) -> u128 {
        x.saturated_into()
    }
}

thread_local! {
    static SESSION: RefCell<(Vec<AccountId>, HashSet<AccountId>)> = RefCell::new(Default::default());
    static EXISTENTIAL_DEPOSIT: RefCell<u128> = RefCell::new(0);
    static SLASH_DEFER_DURATION: RefCell<EraIndex> = RefCell::new(0);
}

pub struct TestSessionHandler;
impl pallet_session::SessionHandler<AccountId> for TestSessionHandler {
    const KEY_TYPE_IDS: &'static [KeyTypeId] = &[key_types::DUMMY];

    fn on_genesis_session<Ks: OpaqueKeys>(_validators: &[(AccountId, Ks)]) {}

    fn on_new_session<Ks: OpaqueKeys>(
        _changed: bool,
        validators: &[(AccountId, Ks)],
        _queued_validators: &[(AccountId, Ks)],
    ) {
        SESSION.with(|x| {
            *x.borrow_mut() = (
                validators.iter().map(|x| x.0.clone()).collect(),
                HashSet::new(),
            )
        });
    }

    fn on_disabled(validator_index: usize) {
        SESSION.with(|d| {
            let mut d = d.borrow_mut();
            let value = d.0[validator_index];
            d.1.insert(value);
        })
    }
}

pub fn is_disabled(controller: AccountId) -> bool {
    let stash = Staking::ledger(&controller).unwrap().stash;
    SESSION.with(|d| d.borrow().1.contains(&stash))
}

pub struct ExistentialDeposit;
impl Get<u128> for ExistentialDeposit {
    fn get() -> u128 {
        EXISTENTIAL_DEPOSIT.with(|v| *v.borrow())
    }
}

pub struct SlashDeferDuration;
impl Get<EraIndex> for SlashDeferDuration {
    fn get() -> EraIndex {
        SLASH_DEFER_DURATION.with(|v| *v.borrow())
    }
}

impl_outer_origin! {
    pub enum Origin for Test {}
}

impl_outer_dispatch! {
    pub enum Call for Test where origin: Origin {
        identity::Identity,
    }
}

/// Author of block is always 11
pub struct Author11;
impl FindAuthor<AccountId> for Author11 {
    fn find_author<'a, I>(_digests: I) -> Option<AccountId>
    where
        I: 'a + IntoIterator<Item = (frame_support::ConsensusEngineId, &'a [u8])>,
    {
        //Some(11)
        Some(account_from(11))
    }
}

// Workaround for https://github.com/rust-lang/rust/issues/26925 . Remove when sorted.
#[derive(Clone, PartialEq, Eq, Debug)]
pub struct Test;
parameter_types! {
    pub const BlockHashCount: u64 = 250;
    pub const MaximumBlockWeight: Weight = 1024;
    pub const MaximumBlockLength: u32 = 2 * 1024;
    pub const AvailableBlockRatio: Perbill = Perbill::one();
}
impl frame_system::Trait for Test {
    type Origin = Origin;
    type Index = u64;
    type BlockNumber = BlockNumber;
    type Call = ();
    type Hash = H256;
    type Hashing = ::sp_runtime::traits::BlakeTwo256;
    type AccountId = AccountId;
    type Lookup = IdentityLookup<Self::AccountId>;
    type Header = Header;
    type Event = ();
    type BlockHashCount = BlockHashCount;
    type MaximumBlockWeight = MaximumBlockWeight;
    type AvailableBlockRatio = AvailableBlockRatio;
    type MaximumBlockLength = MaximumBlockLength;
    type Version = ();
    type ModuleToIndex = ();
}

impl CommonTrait for Test {
    type Balance = Balance;
    type CreationFee = CreationFee;
    type AcceptTransferTarget = Test;
    type BlockRewardsReserve = balances::Module<Test>;
}

parameter_types! {
    pub const TransferFee: Balance = 0;
    pub const CreationFee: Balance = 0;
    pub const TransactionBaseFee: Balance = 0;
    pub const TransactionByteFee: Balance = 0;
}

impl balances::Trait for Test {
    type OnFreeBalanceZero = Staking;
    type OnNewAccount = ();
    type Event = ();
    type DustRemoval = ();
    type TransferPayment = ();
    type ExistentialDeposit = ExistentialDeposit;
    type TransferFee = TransferFee;
    type Identity = identity::Module<Test>;
}

parameter_types! {
    pub const One: AccountId = AccountId::from(AccountKeyring::Dave);
    pub const Two: AccountId = AccountId::from(AccountKeyring::Dave);
    pub const Three: AccountId = AccountId::from(AccountKeyring::Dave);
    pub const Four: AccountId = AccountId::from(AccountKeyring::Dave);
    pub const Five: AccountId = AccountId::from(AccountKeyring::Dave);
}

impl group::Trait<group::Instance2> for Test {
    type Event = ();
    type AddOrigin = EnsureSignedBy<One, AccountId>;
    type RemoveOrigin = EnsureSignedBy<Two, AccountId>;
    type SwapOrigin = EnsureSignedBy<Three, AccountId>;
    type ResetOrigin = EnsureSignedBy<Four, AccountId>;
    type MembershipInitialized = ();
    type MembershipChanged = ();
}

impl identity::Trait for Test {
    type Event = ();
    type Proposal = Call;
    type AddSignerMultiSigTarget = Test;
    type CddServiceProviders = Test;
    type Balances = balances::Module<Test>;
}

impl GroupTrait for Test {
    fn get_members() -> Vec<IdentityId> {
        return Group::members();
    }

    fn is_member(_did: &IdentityId) -> bool {
        true
    }
}

impl AcceptTransfer for Test {
    fn accept_ticker_transfer(_: IdentityId, _: u64) -> DispatchResult {
        Ok(())
    }
    fn accept_token_ownership_transfer(_: IdentityId, _: u64) -> DispatchResult {
        Ok(())
    }
}

impl AddSignerMultiSig for Test {
    fn accept_multisig_signer(_: Signatory, _: u64) -> DispatchResult {
        unimplemented!()
    }
}

parameter_types! {
    pub const Period: BlockNumber = 1;
    pub const Offset: BlockNumber = 0;
    pub const UncleGenerations: u64 = 0;
    pub const DisabledValidatorsThreshold: Perbill = Perbill::from_percent(25);
}
impl pallet_session::Trait for Test {
    type OnSessionEnding = pallet_session::historical::NoteHistoricalRoot<Test, Staking>;
    type Keys = UintAuthorityId;
    type ShouldEndSession = pallet_session::PeriodicSessions<Period, Offset>;
    type SessionHandler = TestSessionHandler;
    type Event = ();
    type ValidatorId = AccountId;
    type ValidatorIdOf = crate::StashOf<Test>;
    type SelectInitialValidators = Staking;
    type DisabledValidatorsThreshold = DisabledValidatorsThreshold;
}

impl pallet_session::historical::Trait for Test {
    type FullIdentification = crate::Exposure<AccountId, Balance>;
    type FullIdentificationOf = crate::ExposureOf<Test>;
}
impl pallet_authorship::Trait for Test {
    type FindAuthor = Author11;
    type UncleGenerations = UncleGenerations;
    type FilterUncle = ();
    type EventHandler = Module<Test>;
}
parameter_types! {
    pub const MinimumPeriod: u64 = 5;
}
impl pallet_timestamp::Trait for Test {
    type Moment = u64;
    type OnTimestampSet = ();
    type MinimumPeriod = MinimumPeriod;
}
parameter_types! {
    pub const EpochDuration: u64 = 10;
    pub const ExpectedBlockTime: u64 = 1;
}
impl pallet_babe::Trait for Test {
    type EpochDuration = EpochDuration;
    type ExpectedBlockTime = ExpectedBlockTime;
    type EpochChangeTrigger = pallet_babe::ExternalTrigger;
}
pallet_staking_reward_curve::build! {
    const I_NPOS: PiecewiseLinear<'static> = curve!(
        min_inflation: 0_025_000,
        max_inflation: 0_100_000,
        ideal_stake: 0_500_000,
        falloff: 0_050_000,
        max_piece_count: 40,
        test_precision: 0_005_000,
    );
}
parameter_types! {
    pub const SessionsPerEra: SessionIndex = 3;
    pub const BondingDuration: EraIndex = 3;
    pub const RewardCurve: &'static PiecewiseLinear<'static> = &I_NPOS;
    pub const OneThousand: Public = account_from(1000);
    pub const TwoThousand: Public = account_from(2000);
    pub const ThreeThousand: Public = account_from(3000);
    pub const FourThousand: Public = account_from(4000);
}
impl Trait for Test {
    type Currency = balances::Module<Self>;
    type Time = pallet_timestamp::Module<Self>;
    type CurrencyToVote = CurrencyToVoteHandler;
    type RewardRemainder = ();
    type Event = ();
    type Slash = ();
    type Reward = ();
    type SessionsPerEra = SessionsPerEra;
    type BondingDuration = BondingDuration;
    type SlashDeferDuration = SlashDeferDuration;
    type SlashCancelOrigin = frame_system::EnsureRoot<Self::AccountId>;
    type SessionInterface = Self;
    type RewardCurve = RewardCurve;
    type RequiredAddOrigin = EnsureSignedBy<OneThousand, Self::AccountId>;
    type RequiredRemoveOrigin = EnsureSignedBy<TwoThousand, Self::AccountId>;
    type RequiredComplianceOrigin = EnsureSignedBy<ThreeThousand, Self::AccountId>;
    type RequiredCommissionOrigin = EnsureSignedBy<FourThousand, Self::AccountId>;
}

pub struct ExtBuilder {
    existential_deposit: u128,
    validator_pool: bool,
    nominate: bool,
    validator_count: u32,
    minimum_validator_count: u32,
    slash_defer_duration: EraIndex,
    fair: bool,
    num_validators: Option<u32>,
    invulnerables: Vec<AccountId>,
}

impl Default for ExtBuilder {
    fn default() -> Self {
        Self {
            existential_deposit: 0,
            validator_pool: false,
            nominate: true,
            validator_count: 2,
            minimum_validator_count: 0,
            slash_defer_duration: 0,
            fair: true,
            num_validators: None,
            invulnerables: vec![],
        }
    }
}

impl ExtBuilder {
    pub fn existential_deposit(mut self, existential_deposit: u128) -> Self {
        self.existential_deposit = existential_deposit;
        self
    }
    pub fn validator_pool(mut self, validator_pool: bool) -> Self {
        self.validator_pool = validator_pool;
        self
    }
    pub fn nominate(mut self, nominate: bool) -> Self {
        self.nominate = nominate;
        self
    }
    pub fn validator_count(mut self, count: u32) -> Self {
        self.validator_count = count;
        self
    }
    pub fn minimum_validator_count(mut self, count: u32) -> Self {
        self.minimum_validator_count = count;
        self
    }
    pub fn slash_defer_duration(mut self, eras: EraIndex) -> Self {
        self.slash_defer_duration = eras;
        self
    }
    pub fn fair(mut self, is_fair: bool) -> Self {
        self.fair = is_fair;
        self
    }
    pub fn num_validators(mut self, num_validators: u32) -> Self {
        self.num_validators = Some(num_validators);
        self
    }
    pub fn invulnerables(mut self, invulnerables: Vec<AccountId>) -> Self {
        self.invulnerables = invulnerables;
        self
    }
    pub fn set_associated_consts(&self) {
        EXISTENTIAL_DEPOSIT.with(|v| *v.borrow_mut() = self.existential_deposit);
        SLASH_DEFER_DURATION.with(|v| *v.borrow_mut() = self.slash_defer_duration);
    }
    pub fn build(self) -> sp_io::TestExternalities {
        self.set_associated_consts();
        let mut storage = frame_system::GenesisConfig::default()
            .build_storage::<Test>()
            .unwrap();
        let balance_factor = if self.existential_deposit > 0 { 256 } else { 1 };

        let num_validators = self.num_validators.unwrap_or(self.validator_count);
        let validators = (0..num_validators)
            .map(|x| ((x + 1) * 10 + 1) as u64)
            .collect::<Vec<_>>();

        let account_key_ring: BTreeMap<u64, Public> =
            [10, 11, 20, 21, 30, 31, 40, 41, 100, 101, 999]
                .iter()
                .map(|id| (*id, account_from(*id)))
                .collect();

        let _ = balances::GenesisConfig::<Test> {
            balances: vec![
                (AccountKeyring::Alice.public(), 10 * balance_factor),
                (AccountKeyring::Bob.public(), 20 * balance_factor),
                (AccountKeyring::Charlie.public(), 300 * balance_factor),
                (AccountKeyring::Dave.public(), 400 * balance_factor),
                (account_key_ring.get(&10).unwrap().clone(), balance_factor),
                (
                    account_key_ring.get(&11).unwrap().clone(),
                    balance_factor * 1000,
                ),
                (account_key_ring.get(&20).unwrap().clone(), balance_factor),
                (
                    account_key_ring.get(&21).unwrap().clone(),
                    balance_factor * 2000,
                ),
                (account_key_ring.get(&30).unwrap().clone(), balance_factor),
                (
                    account_key_ring.get(&31).unwrap().clone(),
                    balance_factor * 2000,
                ),
                (account_key_ring.get(&40).unwrap().clone(), balance_factor),
                (
                    account_key_ring.get(&41).unwrap().clone(),
                    balance_factor * 2000,
                ),
                (
                    account_key_ring.get(&100).unwrap().clone(),
                    2000 * balance_factor,
                ),
                (
                    account_key_ring.get(&101).unwrap().clone(),
                    2000 * balance_factor,
                ),
                // This allow us to have a total_payout different from 0.
                (
                    account_key_ring.get(&999).unwrap().clone(),
                    1_000_000_000_000,
                ),
            ],
            vesting: vec![],
        }
        .assimilate_storage(&mut storage);

        let stake_21 = if self.fair { 1000 } else { 2000 };
        let stake_31 = if self.validator_pool {
            balance_factor * 1000
        } else {
            1
        };
        let status_41 = if self.validator_pool {
            StakerStatus::<AccountId>::Validator
        } else {
            StakerStatus::<AccountId>::Idle
        };
        let nominated = if self.nominate {
            vec![
                account_key_ring.get(&11).unwrap().clone(),
                account_key_ring.get(&21).unwrap().clone(),
            ]
        } else {
            vec![]
        };
        let _ = GenesisConfig::<Test> {
            current_era: 0,
            stakers: vec![
                // (stash, controller, staked_amount, status)
                (
                    account_key_ring.get(&11).unwrap().clone(),
                    account_key_ring.get(&10).unwrap().clone(),
                    balance_factor * 1000,
                    StakerStatus::<AccountId>::Validator,
                ),
                (
                    account_key_ring.get(&21).unwrap().clone(),
                    account_key_ring.get(&20).unwrap().clone(),
                    stake_21,
                    StakerStatus::<AccountId>::Validator,
                ),
                (
                    account_key_ring.get(&31).unwrap().clone(),
                    account_key_ring.get(&30).unwrap().clone(),
                    stake_31,
                    StakerStatus::<AccountId>::Validator,
                ),
                (
                    account_key_ring.get(&41).unwrap().clone(),
                    account_key_ring.get(&40).unwrap().clone(),
                    balance_factor * 1000,
                    status_41,
                ),
                // nominator
                (
                    account_key_ring.get(&101).unwrap().clone(),
                    account_key_ring.get(&100).unwrap().clone(),
                    balance_factor * 500,
                    StakerStatus::<AccountId>::Nominator(nominated),
                ),
            ],
            validator_count: self.validator_count,
            minimum_validator_count: self.minimum_validator_count,
            invulnerables: self.invulnerables,
            slash_reward_fraction: Perbill::from_percent(10),
            ..Default::default()
        }
        .assimilate_storage(&mut storage);

        let _ = pallet_session::GenesisConfig::<Test> {
            keys: validators
                .iter()
                .map(|x| {
                    let acc_pub = account_key_ring.get(x).unwrap().clone();
                    let uint_auth_id = UintAuthorityId(*x);
                    (acc_pub, uint_auth_id)
                })
                .collect(),
        }
        .assimilate_storage(&mut storage);

        let _ = identity::GenesisConfig::<Test> {
            owner: AccountKeyring::Alice.public().into(),
            did_creation_fee: 250,
            ..Default::default()
        }
        .assimilate_storage(&mut storage);

        let mut ext = sp_io::TestExternalities::from(storage);
        ext.execute_with(|| {
            let validators = Session::validators();
            SESSION.with(|x| *x.borrow_mut() = (validators.clone(), HashSet::new()));
        });
        ext
    }
}

pub type System = frame_system::Module<Test>;
pub type Session = pallet_session::Module<Test>;
pub type Timestamp = pallet_timestamp::Module<Test>;
pub type Identity = identity::Module<Test>;
pub type Balances = balances::Module<Test>;
pub type Group = group::Module<Test, group::Instance2>;
pub type Staking = Module<Test>;

pub fn account_from(id: u64) -> AccountId {
    let mut enc_id_vec = id.encode();
    enc_id_vec.resize_with(32, Default::default);

    let mut enc_id = [0u8; 32];
    enc_id.copy_from_slice(enc_id_vec.as_slice());

    Pair::from_seed(&enc_id).public()
}

pub fn check_exposure_all() {
    Staking::current_elected()
        .into_iter()
        .for_each(|acc| check_exposure(acc));
}

pub fn check_nominator_all() {
    <Nominators<Test>>::enumerate().for_each(|(acc, _)| check_nominator_exposure(acc));
}

/// Check for each selected validator: expo.total = Sum(expo.other) + expo.own
pub fn check_exposure(stash: AccountId) {
    assert_is_stash(stash);
    let expo = Staking::stakers(&stash);
    assert_eq!(
        expo.total as u128,
        expo.own as u128 + expo.others.iter().map(|e| e.value as u128).sum::<u128>(),
        "wrong total exposure for {:?}: {:?}",
        stash,
        expo,
    );
}

/// Check that for each nominator: slashable_balance > sum(used_balance)
/// Note: we might not consume all of a nominator's balance, but we MUST NOT over spend it.
pub fn check_nominator_exposure(stash: AccountId) {
    assert_is_stash(stash);
    let mut sum = 0;
    Staking::current_elected()
        .iter()
        .map(|v| Staking::stakers(v))
        .for_each(|e| {
            e.others
                .iter()
                .filter(|i| i.who == stash)
                .for_each(|i| sum += i.value)
        });
    let nominator_stake = Staking::slashable_balance_of(&stash);
    // a nominator cannot over-spend.
    assert!(
        nominator_stake >= sum,
        "failed: Nominator({}) stake({}) >= sum divided({})",
        stash,
        nominator_stake,
        sum,
    );
}

pub fn assert_is_stash(acc: AccountId) {
    assert!(Staking::bonded(&acc).is_some(), "Not a stash.");
}

pub fn assert_ledger_consistent(stash_acc: u64) {
    let stash = account_from(stash_acc);
    assert_is_stash(stash);
    let ledger = Staking::ledger(account_from(stash_acc - 1)).unwrap();

    let real_total: Balance = ledger
        .unlocking
        .iter()
        .fold(ledger.active, |a, c| a + c.value);
    assert_eq!(real_total, ledger.total);
}

pub fn get_account_key_ring(acc: u64) -> Public {
    let account_key_ring: BTreeMap<u64, Public> = [10, 11, 20, 21, 30, 31, 40, 41, 100, 101, 999]
        .iter()
        .map(|id| (*id, account_from(*id)))
        .collect();
    account_key_ring.get(&(acc)).unwrap().clone()
}

pub fn bond_validator(acc: u64, val: u128) {
    // a = controller
    // a + 1 = stash
    let controller = account_from(acc);
    let stash = account_from(acc + 1);
    let _ = Balances::make_free_balance_be(&(stash), val);
    assert_ok!(Staking::bond(
        Origin::signed(stash),
        controller,
        val,
        RewardDestination::Controller
    ));
    assert_ok!(Staking::validate(
        Origin::signed(controller),
        ValidatorPrefs::default()
    ));
}

pub fn bond_nominator(acc: u64, val: u128, target: Vec<AccountId>) {
    // a = controller
    // a + 1 = stash
    let controller = account_from(acc);
    let stash = account_from(acc + 1);
    let _ = Balances::make_free_balance_be(&(stash), val);
    assert_ok!(Staking::bond(
        Origin::signed(controller),
        controller,
        val,
        RewardDestination::Controller
    ));
    assert_ok!(Staking::nominate(Origin::signed(controller), target));
}

pub fn add_nominator_claim(
    claim_issuer: IdentityId,
    idendity_id: IdentityId,
    claim_issuer_account_id: AccountId,
) {
    let signed_claim_issuer_id = Origin::signed(claim_issuer_account_id.clone());
    let now = Utc::now();
    assert_ok!(Identity::add_claim(
        signed_claim_issuer_id,
        idendity_id,
<<<<<<< HEAD
        CDD_EXPIRY_CLAIM_KEY.to_vec(),
        claim_issuer,
=======
        IdentityClaimData::CustomerDueDiligence,
>>>>>>> 76c41fd8
        (now.timestamp() as u64 + 10000_u64).into(),
    ));
}

pub fn add_nominator_claim_with_expiry(
    claim_issuer: IdentityId,
    idendity_id: IdentityId,
    claim_issuer_account_id: AccountId,
    expiry: u64,
) {
    let signed_claim_issuer_id = Origin::signed(claim_issuer_account_id.clone());
    let now = Utc::now();
    assert_ok!(Identity::add_claim(
        signed_claim_issuer_id,
        idendity_id,
        IdentityClaimData::CustomerDueDiligence,
        expiry.into(),
    ));
}

pub fn add_trusted_cdd_provider(cdd_sp: IdentityId) {
    let signed_id = Origin::signed(AccountId::from(AccountKeyring::Dave));
    assert_ok!(Group::add_member(signed_id, cdd_sp));
}

pub fn fix_nominator_genesis(cdd_sp: IdentityId, did: IdentityId, acc: u64) {
    let controller = account_from(acc);
    let stash = account_from(acc + 1);
    let signed_id = Origin::signed(AccountId::from(AccountKeyring::Dave));
    let now = Utc::now();
<<<<<<< HEAD
    let claim = ClaimValue {
        data_type: DataTypes::U64,
        value: (now.timestamp() as u64 + 500_u64).to_be_bytes().to_vec(),
    };
    add_nominator_claim(
        cdd_sp,
        did,
        AccountId::from(AccountKeyring::Dave),
        stash.clone(),
        claim,
    );
=======
    add_nominator_claim(kyc_sp, did, AccountId::from(AccountKeyring::Dave));
>>>>>>> 76c41fd8
    assert_ok!(Staking::nominate(
        Origin::signed(controller),
        vec![account_from(11), account_from(21)]
    ));
    assert_eq!(
        Staking::nominators(stash).unwrap().targets,
        vec![account_from(11), account_from(21)]
    );
}

pub fn make_account(
    id: AccountId,
) -> Result<(<Test as frame_system::Trait>::Origin, IdentityId), &'static str> {
    make_account_with_balance(id, 1_000_000)
}

/// It creates an Account and registers its DID.
pub fn make_account_with_balance(
    id: AccountId,
    balance: <Test as CommonTrait>::Balance,
) -> Result<(<Test as frame_system::Trait>::Origin, IdentityId), &'static str> {
    let signed_id = Origin::signed(id.clone());
    Balances::make_free_balance_be(&id, balance);

    Identity::register_did(signed_id.clone(), vec![]).map_err(|_| "Register DID failed")?;
    let did = Identity::get_identity(&AccountKey::try_from(id.encode())?).unwrap();

    Ok((signed_id, did))
}

pub fn advance_session() {
    let current_index = Session::current_index();
    start_session(current_index + 1);
}

pub fn start_session(session_index: SessionIndex) {
    // Compensate for session delay
    let session_index = session_index + 1;
    for i in Session::current_index()..session_index {
        System::set_block_number((i + 1).into());
        Timestamp::set_timestamp(System::block_number() * 1000);
        Session::on_initialize(System::block_number());
    }

    assert_eq!(Session::current_index(), session_index);
}

pub fn start_era(era_index: EraIndex) {
    start_session((era_index * 3).into());
    assert_eq!(Staking::current_era(), era_index);
}

pub fn current_total_payout_for_duration(duration: u64) -> u128 {
    inflation::compute_total_payout(
        <Test as Trait>::RewardCurve::get(),
        <Module<Test>>::slot_stake() * 2,
        Balances::total_issuance().saturating_sub(Balances::block_rewards_reserve_balance()),
        duration,
    )
    .0
}

pub fn reward_all_elected() {
    let rewards = <Module<Test>>::current_elected()
        .iter()
        .map(|v| (*v, 1))
        .collect::<Vec<_>>();

    <Module<Test>>::reward_by_ids(rewards)
}

pub fn validator_controllers() -> Vec<AccountId> {
    Session::validators()
        .into_iter()
        .map(|s| Staking::bonded(&s).expect("no controller for validator"))
        .collect()
}

pub fn on_offence_in_era(
    offenders: &[OffenceDetails<
        AccountId,
        pallet_session::historical::IdentificationTuple<Test>,
    >],
    slash_fraction: &[Perbill],
    era: EraIndex,
) {
    let bonded_eras = crate::BondedEras::get();
    for &(bonded_era, start_session) in bonded_eras.iter() {
        if bonded_era == era {
            Staking::on_offence(offenders, slash_fraction, start_session);
            return;
        } else if bonded_era > era {
            break;
        }
    }

    if Staking::current_era() == era {
        Staking::on_offence(
            offenders,
            slash_fraction,
            Staking::current_era_start_session_index(),
        );
    } else {
        panic!("cannot slash in era {}", era);
    }
}

pub fn on_offence_now(
    offenders: &[OffenceDetails<
        AccountId,
        pallet_session::historical::IdentificationTuple<Test>,
    >],
    slash_fraction: &[Perbill],
) {
    let now = Staking::current_era();
    on_offence_in_era(offenders, slash_fraction, now)
}

pub fn fix_nominator_genesis_problem(value: u128) {
    let nominator_controller_account = 100;
    let nominator_stash_account = 101;
    let (nominator_signed, nominator_did) =
        make_account_with_balance(account_from(nominator_stash_account), value).unwrap();

    let service_provider_account = AccountId::from(AccountKeyring::Dave);
    let (service_provider_signed, service_provider_did) =
        make_account(service_provider_account.clone()).unwrap();
    add_trusted_cdd_provider(service_provider_did);

    fix_nominator_genesis(
        service_provider_did,
        nominator_did,
        nominator_controller_account,
    );
}

pub fn add_claim_for_nominator(
    stash: AccountId,
    service_provider_account: AccountId,
    balance: u128,
) {
    let (nominator_signed, nominator_did) = make_account_with_balance(stash, 1_000_000).unwrap();

    let (service_provider_signed, service_provider_did) =
        make_account(service_provider_account.clone()).unwrap();
    add_trusted_cdd_provider(service_provider_did);

    let now = Utc::now();
    add_nominator_claim(
        service_provider_did,
        nominator_did,
        service_provider_account,
    );
}<|MERGE_RESOLUTION|>--- conflicted
+++ resolved
@@ -32,20 +32,8 @@
 };
 use frame_system::{self as system, EnsureSignedBy};
 use polymesh_runtime_balances as balances;
-<<<<<<< HEAD
-use polymesh_runtime_common::{
-    constants::CDD_EXPIRY_CLAIM_KEY,
-    traits::{
-        asset::AcceptTransfer,
-        group::GroupTrait,
-        identity::{ClaimValue, DataTypes},
-        multisig::AddSignerMultiSig,
-        CommonTrait,
-    },
-=======
 use polymesh_runtime_common::traits::{
     asset::AcceptTransfer, group::GroupTrait, multisig::AddSignerMultiSig, CommonTrait,
->>>>>>> 76c41fd8
 };
 use polymesh_runtime_group as group;
 use polymesh_runtime_identity::{self as identity};
@@ -715,12 +703,7 @@
     assert_ok!(Identity::add_claim(
         signed_claim_issuer_id,
         idendity_id,
-<<<<<<< HEAD
-        CDD_EXPIRY_CLAIM_KEY.to_vec(),
-        claim_issuer,
-=======
         IdentityClaimData::CustomerDueDiligence,
->>>>>>> 76c41fd8
         (now.timestamp() as u64 + 10000_u64).into(),
     ));
 }
@@ -751,21 +734,7 @@
     let stash = account_from(acc + 1);
     let signed_id = Origin::signed(AccountId::from(AccountKeyring::Dave));
     let now = Utc::now();
-<<<<<<< HEAD
-    let claim = ClaimValue {
-        data_type: DataTypes::U64,
-        value: (now.timestamp() as u64 + 500_u64).to_be_bytes().to_vec(),
-    };
-    add_nominator_claim(
-        cdd_sp,
-        did,
-        AccountId::from(AccountKeyring::Dave),
-        stash.clone(),
-        claim,
-    );
-=======
-    add_nominator_claim(kyc_sp, did, AccountId::from(AccountKeyring::Dave));
->>>>>>> 76c41fd8
+    add_nominator_claim(cdd_sp, did, AccountId::from(AccountKeyring::Dave));
     assert_ok!(Staking::nominate(
         Origin::signed(controller),
         vec![account_from(11), account_from(21)]
