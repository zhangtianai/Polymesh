use crate::test::{
    storage::{register_keyring_account, TestStorage},
    ExtBuilder,
};

use polymesh_primitives::{
    AccountKey, AuthorizationData, IdentityClaimData, LinkData, Permission, Signatory,
    SignatoryType, SigningItem, Ticker,
};
use polymesh_runtime_balances as balances;
use polymesh_runtime_common::traits::identity::{SigningItemWithAuth, TargetIdAuthorization};
use polymesh_runtime_identity::{self as identity, Error};

use codec::Encode;
use frame_support::{assert_err, assert_ok, traits::Currency, StorageDoubleMap};
use sp_core::H512;
use test_client::AccountKeyring;

use std::convert::TryFrom;

type Identity = identity::Module<TestStorage>;
type Balances = balances::Module<TestStorage>;
type System = frame_system::Module<TestStorage>;
type Timestamp = pallet_timestamp::Module<TestStorage>;

type Origin = <TestStorage as frame_system::Trait>::Origin;

#[test]
fn add_claims_batch() {
    ExtBuilder::default().build().execute_with(|| {
        let _owner_did = register_keyring_account(AccountKeyring::Alice).unwrap();
        let issuer_did = register_keyring_account(AccountKeyring::Bob).unwrap();
        let issuer = AccountKeyring::Bob.public();
        let claim_issuer_did = register_keyring_account(AccountKeyring::Charlie).unwrap();
        let claim_issuer = AccountKeyring::Charlie.public();

        let claim_records = vec![
            (claim_issuer_did.clone(), 100u64, IdentityClaimData::NoData),
            (
                claim_issuer_did.clone(),
                200u64,
                IdentityClaimData::CustomerDueDiligence,
            ),
        ];
        assert_ok!(Identity::add_claims_batch(
            Origin::signed(claim_issuer.clone()),
            claim_records,
        ));

        let claim1 = Identity::fetch_valid_claim(
            claim_issuer_did,
            IdentityClaimData::NoData,
            claim_issuer_did,
        )
        .unwrap();
        let claim2 = Identity::fetch_valid_claim(
            claim_issuer_did,
            IdentityClaimData::CustomerDueDiligence,
            claim_issuer_did,
        )
        .unwrap();

        assert_eq!(claim1.expiry, 100u64);
        assert_eq!(claim2.expiry, 200u64);

        assert_eq!(claim1.claim, IdentityClaimData::NoData);

        assert_eq!(claim2.claim, IdentityClaimData::CustomerDueDiligence);
    });
}

/// TODO Add `Signatory::Identity(..)` test.
#[test]
fn only_master_or_signing_keys_can_authenticate_as_an_identity() {
    ExtBuilder::default().build().execute_with(|| {
        let owner_did = register_keyring_account(AccountKeyring::Alice).unwrap();
        let owner_signer =
            Signatory::AccountKey(AccountKey::from(AccountKeyring::Alice.public().0));

        let a_did = register_keyring_account(AccountKeyring::Bob).unwrap();
        let a = Origin::signed(AccountKeyring::Bob.public());
        let b_did = register_keyring_account(AccountKeyring::Dave).unwrap();

        let charlie_key = AccountKey::from(AccountKeyring::Charlie.public().0);
        let charlie_signer = Signatory::AccountKey(charlie_key);
        let charlie_signing_item =
            SigningItem::new(charlie_signer.clone(), vec![Permission::Admin]);

        assert_ok!(Identity::add_signing_items(
            a.clone(),
            vec![charlie_signing_item]
        ));
        assert_ok!(Identity::authorize_join_to_identity(
            Origin::signed(AccountKeyring::Charlie.public()),
            a_did
        ));

        // Check master key on master and signing_keys.
        assert!(Identity::is_signer_authorized(owner_did, &owner_signer));
        assert!(Identity::is_signer_authorized(a_did, &charlie_signer));

        assert!(Identity::is_signer_authorized(b_did, &charlie_signer) == false);

        // ... and remove that key.
        assert_ok!(Identity::remove_signing_items(
            a.clone(),
            vec![charlie_signer.clone()]
        ));
        assert!(Identity::is_signer_authorized(a_did, &charlie_signer) == false);
    });
}

#[test]
fn revoking_claims() {
    ExtBuilder::default().build().execute_with(|| {
        let _owner_did = register_keyring_account(AccountKeyring::Alice).unwrap();
        let _issuer_did = register_keyring_account(AccountKeyring::Bob).unwrap();
        let issuer = Origin::signed(AccountKeyring::Bob.public());
        let claim_issuer_did = register_keyring_account(AccountKeyring::Charlie).unwrap();
        let claim_issuer = Origin::signed(AccountKeyring::Charlie.public());

        assert_ok!(Identity::add_claim(
            claim_issuer.clone(),
            claim_issuer_did,
            IdentityClaimData::NoData,
            100u64,
        ));
        assert!(Identity::fetch_valid_claim(
            claim_issuer_did,
            IdentityClaimData::NoData,
            claim_issuer_did
        )
        .is_some());

        assert_ok!(Identity::revoke_claim(
            claim_issuer.clone(),
            claim_issuer_did,
            IdentityClaimData::NoData
        ));
        assert!(Identity::fetch_valid_claim(
            claim_issuer_did,
            IdentityClaimData::NoData,
            claim_issuer_did
        )
        .is_none());
    });
}

#[test]
fn only_master_key_can_add_signing_key_permissions() {
    ExtBuilder::default()
        .build()
        .execute_with(&only_master_key_can_add_signing_key_permissions_with_externalities);
}

fn only_master_key_can_add_signing_key_permissions_with_externalities() {
    let bob_key = AccountKey::from(AccountKeyring::Bob.public().0);
    let charlie_key = AccountKey::from(AccountKeyring::Charlie.public().0);
    let alice_did = register_keyring_account(AccountKeyring::Alice).unwrap();
    let alice = Origin::signed(AccountKeyring::Alice.public());
    let bob = Origin::signed(AccountKeyring::Bob.public());
    let charlie = Origin::signed(AccountKeyring::Charlie.public());

    assert_ok!(Identity::add_signing_items(
        alice.clone(),
        vec![SigningItem::from(bob_key), SigningItem::from(charlie_key)]
    ));
    assert_ok!(Identity::authorize_join_to_identity(bob.clone(), alice_did));
    assert_ok!(Identity::authorize_join_to_identity(charlie, alice_did));

    // Only `alice` is able to update `bob`'s permissions and `charlie`'s permissions.
    assert_ok!(Identity::set_permission_to_signer(
        alice.clone(),
        Signatory::AccountKey(bob_key),
        vec![Permission::Operator]
    ));
    assert_ok!(Identity::set_permission_to_signer(
        alice.clone(),
        Signatory::AccountKey(charlie_key),
        vec![Permission::Admin, Permission::Operator]
    ));

    // Bob tries to get better permission by himself at `alice` Identity.
    assert_err!(
        Identity::set_permission_to_signer(
            bob.clone(),
            Signatory::AccountKey(bob_key),
            vec![Permission::Full]
        ),
        Error::<TestStorage>::KeyNotAllowed
    );

    // Bob tries to remove Charlie's permissions at `alice` Identity.
    assert_err!(
        Identity::set_permission_to_signer(bob, Signatory::AccountKey(charlie_key), vec![]),
        Error::<TestStorage>::KeyNotAllowed
    );

    // Alice over-write some permissions.
    assert_ok!(Identity::set_permission_to_signer(
        alice,
        Signatory::AccountKey(bob_key),
        vec![]
    ));
}

#[test]
fn add_signing_keys_with_specific_type() {
    ExtBuilder::default()
        .build()
        .execute_with(&add_signing_keys_with_specific_type_with_externalities);
}

/// It tests that signing key can be added using non-default key type
/// (`SignatoryType::External`).
fn add_signing_keys_with_specific_type_with_externalities() {
    let charlie_key = AccountKey::from(AccountKeyring::Charlie.public().0);
    let dave_key = AccountKey::from(AccountKeyring::Dave.public().0);

    // Create keys using non-default type.
    let charlie_signing_key = SigningItem {
        signer: Signatory::AccountKey(charlie_key),
        signer_type: SignatoryType::Relayer,
        permissions: vec![],
    };
    let dave_signing_key = SigningItem {
        signer: Signatory::AccountKey(dave_key),
        signer_type: SignatoryType::MultiSig,
        permissions: vec![],
    };

    // Add signing keys with non-default type.
    let _alice_did = register_keyring_account(AccountKeyring::Alice).unwrap();
    let alice = Origin::signed(AccountKeyring::Alice.public());
    assert_ok!(Identity::add_signing_items(
        alice,
        vec![charlie_signing_key, dave_signing_key.clone()]
    ));

    // Register did with non-default type.
    let bob = AccountKeyring::Bob.public();
    Balances::make_free_balance_be(&bob, 5_000);
    assert_ok!(Identity::register_did(
        Origin::signed(bob),
        vec![dave_signing_key]
    ));
}

/// It verifies that frozen keys are recovered after `unfreeze` call.
#[test]
fn freeze_signing_keys_test() {
    ExtBuilder::default()
        .build()
        .execute_with(&freeze_signing_keys_with_externalities);
}

fn freeze_signing_keys_with_externalities() {
    let (bob_key, charlie_key, dave_key) = (
        AccountKey::from(AccountKeyring::Bob.public().0),
        AccountKey::from(AccountKeyring::Charlie.public().0),
        AccountKey::from(AccountKeyring::Dave.public().0),
    );
    let bob = Origin::signed(AccountKeyring::Bob.public());
    let charlie = Origin::signed(AccountKeyring::Charlie.public());
    let dave = Origin::signed(AccountKeyring::Dave.public());

    let bob_signing_key = SigningItem::new(Signatory::AccountKey(bob_key), vec![Permission::Admin]);
    let charlie_signing_key = SigningItem::new(
        Signatory::AccountKey(charlie_key),
        vec![Permission::Operator],
    );
    let dave_signing_key = SigningItem::from(dave_key);

    // Add signing keys.
    let alice_did = register_keyring_account(AccountKeyring::Alice).unwrap();
    let alice = Origin::signed(AccountKeyring::Alice.public());

    let signing_keys_v1 = vec![bob_signing_key.clone(), charlie_signing_key];
    assert_ok!(Identity::add_signing_items(
        alice.clone(),
        signing_keys_v1.clone()
    ));
    assert_ok!(Identity::authorize_join_to_identity(bob.clone(), alice_did));
    assert_ok!(Identity::authorize_join_to_identity(
        charlie.clone(),
        alice_did
    ));

    assert_eq!(
        Identity::is_signer_authorized(alice_did, &Signatory::AccountKey(bob_key)),
        true
    );

    // Freeze signing keys: bob & charlie.
    assert_err!(
        Identity::freeze_signing_keys(bob.clone()),
        Error::<TestStorage>::KeyNotAllowed
    );
    assert_ok!(Identity::freeze_signing_keys(alice.clone()));

    assert_eq!(
        Identity::is_signer_authorized(alice_did, &Signatory::AccountKey(bob_key)),
        false
    );

    // Add new signing keys.
    let signing_keys_v2 = vec![dave_signing_key.clone()];
    assert_ok!(Identity::add_signing_items(
        alice.clone(),
        signing_keys_v2.clone()
    ));
    assert_ok!(Identity::authorize_join_to_identity(dave, alice_did));
    assert_eq!(
        Identity::is_signer_authorized(alice_did, &Signatory::AccountKey(dave_key)),
        false
    );

    // update permission of frozen keys.
    assert_ok!(Identity::set_permission_to_signer(
        alice.clone(),
        Signatory::AccountKey(bob_key),
        vec![Permission::Operator]
    ));

    // unfreeze all
    assert_err!(
        Identity::unfreeze_signing_keys(bob.clone()),
        Error::<TestStorage>::KeyNotAllowed
    );
    assert_ok!(Identity::unfreeze_signing_keys(alice.clone()));

    assert_eq!(
        Identity::is_signer_authorized(alice_did, &Signatory::AccountKey(dave_key)),
        true
    );
}

/// It double-checks that frozen keys are removed too.
#[test]
fn remove_frozen_signing_keys_test() {
    ExtBuilder::default()
        .build()
        .execute_with(&remove_frozen_signing_keys_with_externalities);
}

fn remove_frozen_signing_keys_with_externalities() {
    let (bob_key, charlie_key) = (
        AccountKey::from(AccountKeyring::Bob.public().0),
        AccountKey::from(AccountKeyring::Charlie.public().0),
    );

    let bob_signing_key = SigningItem::new(Signatory::AccountKey(bob_key), vec![Permission::Admin]);
    let charlie_signing_key = SigningItem::new(
        Signatory::AccountKey(charlie_key),
        vec![Permission::Operator],
    );

    // Add signing keys.
    let alice_did = register_keyring_account(AccountKeyring::Alice).unwrap();
    let alice = Origin::signed(AccountKeyring::Alice.public());

    let signing_keys_v1 = vec![bob_signing_key, charlie_signing_key.clone()];
    assert_ok!(Identity::add_signing_items(
        alice.clone(),
        signing_keys_v1.clone()
    ));
    assert_ok!(Identity::authorize_join_to_identity(
        Origin::signed(AccountKeyring::Bob.public()),
        alice_did
    ));
    assert_ok!(Identity::authorize_join_to_identity(
        Origin::signed(AccountKeyring::Charlie.public()),
        alice_did
    ));

    // Freeze all signing keys
    assert_ok!(Identity::freeze_signing_keys(alice.clone()));

    // Remove Bob's key.
    assert_ok!(Identity::remove_signing_items(
        alice.clone(),
        vec![Signatory::AccountKey(bob_key)]
    ));
    // Check DidRecord.
    let did_rec = Identity::did_records(alice_did);
    assert_eq!(did_rec.signing_items, vec![charlie_signing_key]);
}

#[test]
fn enforce_uniqueness_keys_in_identity_tests() {
    ExtBuilder::default()
        .build()
        .execute_with(&enforce_uniqueness_keys_in_identity);
}

fn enforce_uniqueness_keys_in_identity() {
    // Register identities
    let alice_id = register_keyring_account(AccountKeyring::Alice).unwrap();
    let alice = Origin::signed(AccountKeyring::Alice.public());
    let _bob_id = register_keyring_account(AccountKeyring::Bob).unwrap();
    let bob = Origin::signed(AccountKeyring::Bob.public());

    // Check external signed key uniqueness.
    let charlie_key = AccountKey::from(AccountKeyring::Charlie.public().0);
    let charlie_sk = SigningItem::new(
        Signatory::AccountKey(charlie_key),
        vec![Permission::Operator],
    );
    assert_ok!(Identity::add_signing_items(
        alice.clone(),
        vec![charlie_sk.clone()]
    ));
    assert_ok!(Identity::authorize_join_to_identity(
        Origin::signed(AccountKeyring::Charlie.public()),
        alice_id
    ));

    assert_err!(
        Identity::add_signing_items(bob.clone(), vec![charlie_sk]),
        Error::<TestStorage>::AlreadyLinked
    );

    // Check non-external signed key non-uniqueness.
    let dave_key = AccountKey::from(AccountKeyring::Dave.public().0);
    let dave_sk = SigningItem {
        signer: Signatory::AccountKey(dave_key),
        signer_type: SignatoryType::MultiSig,
        permissions: vec![Permission::Operator],
    };
    assert_ok!(Identity::add_signing_items(
        alice.clone(),
        vec![dave_sk.clone()]
    ));
    assert_ok!(Identity::add_signing_items(bob.clone(), vec![dave_sk]));

    // Check that master key acts like external signed key.
    let bob_key = AccountKey::from(AccountKeyring::Bob.public().0);
    let bob_sk_as_mutisig = SigningItem {
        signer: Signatory::AccountKey(bob_key),
        signer_type: SignatoryType::MultiSig,
        permissions: vec![Permission::Operator],
    };
    assert_err!(
        Identity::add_signing_items(alice.clone(), vec![bob_sk_as_mutisig]),
        Error::<TestStorage>::AlreadyLinked
    );

    let bob_sk = SigningItem::new(Signatory::AccountKey(bob_key), vec![Permission::Admin]);
    assert_err!(
        Identity::add_signing_items(alice.clone(), vec![bob_sk]),
        Error::<TestStorage>::AlreadyLinked
    );
}

#[test]
fn add_remove_signing_identities() {
    ExtBuilder::default()
        .build()
        .execute_with(&add_remove_signing_identities_with_externalities);
}

fn add_remove_signing_identities_with_externalities() {
    let alice_id = register_keyring_account(AccountKeyring::Alice).unwrap();
    let alice = Origin::signed(AccountKeyring::Alice.public());
    let bob_id = register_keyring_account(AccountKeyring::Bob).unwrap();
    let bob = Origin::signed(AccountKeyring::Bob.public());

    let charlie_id = register_keyring_account(AccountKeyring::Charlie).unwrap();
    let charlie = Origin::signed(AccountKeyring::Charlie.public());
    let dave_id = register_keyring_account(AccountKeyring::Dave).unwrap();

    assert_ok!(Identity::add_signing_items(
        alice.clone(),
        vec![SigningItem::from(bob_id), SigningItem::from(charlie_id)]
    ));
    assert_ok!(Identity::authorize_join_to_identity(bob, alice_id));
    assert_ok!(Identity::authorize_join_to_identity(charlie, alice_id));
    assert_eq!(
        Identity::is_signer_authorized(alice_id, &Signatory::Identity(bob_id)),
        true
    );

    assert_ok!(Identity::remove_signing_items(
        alice.clone(),
        vec![Signatory::Identity(bob_id), Signatory::Identity(dave_id)]
    ));

    let alice_rec = Identity::did_records(alice_id);
    assert_eq!(alice_rec.signing_items, vec![SigningItem::from(charlie_id)]);

    // Check is_authorized_identity
    assert_eq!(
        Identity::is_signer_authorized(alice_id, &Signatory::Identity(charlie_id)),
        true
    );
    assert_eq!(
        Identity::is_signer_authorized(alice_id, &Signatory::Identity(bob_id)),
        false
    );
}

#[test]
fn two_step_join_id() {
    ExtBuilder::default()
        .build()
        .execute_with(&two_step_join_id_with_ext);
}

fn two_step_join_id_with_ext() {
    let alice_id = register_keyring_account(AccountKeyring::Alice).unwrap();
    let alice = Origin::signed(AccountKeyring::Alice.public());
    let bob_id = register_keyring_account(AccountKeyring::Bob).unwrap();
    let bob = Origin::signed(AccountKeyring::Bob.public());

    let c_sk = SigningItem::new(
        Signatory::AccountKey(AccountKey::from(AccountKeyring::Charlie.public().0)),
        vec![Permission::Operator],
    );
    let d_sk = SigningItem::new(
        Signatory::AccountKey(AccountKey::from(AccountKeyring::Dave.public().0)),
        vec![Permission::Full],
    );
    let e_sk = SigningItem::new(
        Signatory::AccountKey(AccountKey::from(AccountKeyring::Eve.public().0)),
        vec![Permission::Full],
    );

    // Check 1-to-1 relation between key and identity.
    let signing_keys = vec![c_sk.clone(), d_sk.clone(), e_sk.clone()];
    assert_ok!(Identity::add_signing_items(
        alice.clone(),
        signing_keys.clone()
    ));
    assert_ok!(Identity::add_signing_items(bob.clone(), signing_keys));
    assert_eq!(
        Identity::is_signer_authorized(alice_id, &c_sk.signer),
        false
    );

    let charlie = Origin::signed(AccountKeyring::Charlie.public());
    assert_ok!(Identity::authorize_join_to_identity(
        charlie.clone(),
        alice_id
    ));
    assert_eq!(Identity::is_signer_authorized(alice_id, &c_sk.signer), true);

    assert_err!(
        Identity::authorize_join_to_identity(charlie, bob_id),
        Error::<TestStorage>::AlreadyLinked
    );
    assert_eq!(Identity::is_signer_authorized(bob_id, &c_sk.signer), false);

    // Check after remove a signing key.
    let dave = Origin::signed(AccountKeyring::Dave.public());
    assert_ok!(Identity::authorize_join_to_identity(dave, alice_id));
    assert_eq!(Identity::is_signer_authorized(alice_id, &d_sk.signer), true);
    assert_ok!(Identity::remove_signing_items(
        alice.clone(),
        vec![d_sk.signer.clone()]
    ));
    assert_eq!(
        Identity::is_signer_authorized(alice_id, &d_sk.signer),
        false
    );

    // Check remove pre-authorization from master and itself.
    assert_err!(
        Identity::unauthorized_join_to_identity(alice.clone(), e_sk.signer.clone(), bob_id),
        Error::<TestStorage>::Unauthorized
    );
    assert_ok!(Identity::unauthorized_join_to_identity(
        alice,
        e_sk.signer.clone(),
        alice_id
    ));

    let eve = Origin::signed(AccountKeyring::Eve.public());
    assert_ok!(Identity::unauthorized_join_to_identity(
        eve,
        e_sk.signer,
        bob_id
    ));
}

#[test]
fn one_step_join_id() {
    ExtBuilder::default()
        .build()
        .execute_with(&one_step_join_id_with_ext);
}

fn one_step_join_id_with_ext() {
    let a_id = register_keyring_account(AccountKeyring::Alice).unwrap();
    let a_pub = AccountKeyring::Alice.public();
    let a = Origin::signed(a_pub.clone());
    let b_id = register_keyring_account(AccountKeyring::Bob).unwrap();
    let c_id = register_keyring_account(AccountKeyring::Charlie).unwrap();
    let d_id = register_keyring_account(AccountKeyring::Dave).unwrap();

    let expires_at = 100u64;
    let authorization = TargetIdAuthorization {
        target_id: a_id.clone(),
        nonce: Identity::offchain_authorization_nonce(a_id),
        expires_at,
    };
    let auth_encoded = authorization.encode();

    let signatures = [
        AccountKeyring::Bob,
        AccountKeyring::Charlie,
        AccountKeyring::Dave,
    ]
    .iter()
    .map(|acc| H512::from(acc.sign(&auth_encoded)))
    .collect::<Vec<_>>();

    let signing_items_with_auth = vec![
        SigningItemWithAuth {
            signing_item: SigningItem::from(b_id.clone()),
            auth_signature: signatures[0].clone(),
        },
        SigningItemWithAuth {
            signing_item: SigningItem::from(c_id.clone()),
            auth_signature: signatures[1].clone(),
        },
        SigningItemWithAuth {
            signing_item: SigningItem::from(d_id.clone()),
            auth_signature: signatures[2].clone(),
        },
    ];

    assert_ok!(Identity::add_signing_items_with_authorization(
        a.clone(),
        expires_at,
        signing_items_with_auth[..2].to_owned()
    ));

    let signing_items = Identity::did_records(a_id).signing_items;
    assert_eq!(signing_items.iter().find(|si| **si == b_id).is_some(), true);
    assert_eq!(signing_items.iter().find(|si| **si == c_id).is_some(), true);

    // Check reply atack. Alice's nonce is different now.
    // NOTE: We need to force the increment of account's nonce manually.
    System::inc_account_nonce(&a_pub);

    assert_err!(
        Identity::add_signing_items_with_authorization(
            a.clone(),
            expires_at,
            signing_items_with_auth[2..].to_owned()
        ),
        Error::<TestStorage>::InvalidAuthorizationSignature
    );

    // Check revoke off-chain authorization.
    let e = Origin::signed(AccountKeyring::Eve.public());
    let e_id = register_keyring_account(AccountKeyring::Eve).unwrap();
    let eve_auth = TargetIdAuthorization {
        target_id: a_id.clone(),
        nonce: Identity::offchain_authorization_nonce(a_id),
        expires_at,
    };
    assert_ne!(authorization.nonce, eve_auth.nonce);

    let eve_signing_item_with_auth = SigningItemWithAuth {
        signing_item: SigningItem::from(e_id),
        auth_signature: H512::from(AccountKeyring::Eve.sign(eve_auth.encode().as_slice())),
    };

    assert_ok!(Identity::revoke_offchain_authorization(
        e,
        Signatory::Identity(e_id),
        eve_auth
    ));
    assert_err!(
        Identity::add_signing_items_with_authorization(
            a,
            expires_at,
            vec![eve_signing_item_with_auth]
        ),
        Error::<TestStorage>::AuthorizationHasBeenRevoked
    );

    // Check expire
    System::inc_account_nonce(&a_pub);
    Timestamp::set_timestamp(expires_at);

    let f = Origin::signed(AccountKeyring::Ferdie.public());
    let f_id = register_keyring_account(AccountKeyring::Ferdie).unwrap();
    let ferdie_auth = TargetIdAuthorization {
        target_id: a_id.clone(),
        nonce: Identity::offchain_authorization_nonce(a_id),
        expires_at,
    };
    let ferdie_signing_item_with_auth = SigningItemWithAuth {
        signing_item: SigningItem::from(f_id.clone()),
        auth_signature: H512::from(AccountKeyring::Eve.sign(ferdie_auth.encode().as_slice())),
    };

    assert_err!(
        Identity::add_signing_items_with_authorization(
            f,
            expires_at,
            vec![ferdie_signing_item_with_auth]
        ),
        Error::<TestStorage>::AuthorizationExpired
    );
}

#[test]
fn adding_authorizations() {
    ExtBuilder::default().build().execute_with(|| {
        let alice_did = Signatory::from(register_keyring_account(AccountKeyring::Alice).unwrap());
        let bob_did = Signatory::from(register_keyring_account(AccountKeyring::Bob).unwrap());
        let ticker50 = Ticker::from(&[0x50][..]);
        let mut auth_id = Identity::add_auth(
            alice_did,
            bob_did,
            AuthorizationData::TransferTicker(ticker50),
            None,
        );
        assert_eq!(
            <identity::AuthorizationsGiven>::get(alice_did, auth_id),
            bob_did
        );
        let mut auth = Identity::get_authorization(bob_did, auth_id);
        assert_eq!(auth.authorized_by, alice_did);
        assert_eq!(auth.expiry, None);
        assert_eq!(
            auth.authorization_data,
            AuthorizationData::TransferTicker(ticker50)
        );
        auth_id = Identity::add_auth(
            alice_did,
            bob_did,
            AuthorizationData::TransferTicker(ticker50),
            Some(100),
        );
        assert_eq!(
            <identity::AuthorizationsGiven>::get(alice_did, auth_id),
            bob_did
        );
        auth = Identity::get_authorization(bob_did, auth_id);
        assert_eq!(auth.authorized_by, alice_did);
        assert_eq!(auth.expiry, Some(100));
        assert_eq!(
            auth.authorization_data,
            AuthorizationData::TransferTicker(ticker50)
        );
    });
}

#[test]
fn removing_authorizations() {
    ExtBuilder::default().build().execute_with(|| {
        let alice_did = Signatory::from(register_keyring_account(AccountKeyring::Alice).unwrap());
        let alice = Origin::signed(AccountKeyring::Alice.public());
        let bob_did = Signatory::from(register_keyring_account(AccountKeyring::Bob).unwrap());
        let ticker50 = Ticker::from(&[0x50][..]);
        let auth_id = Identity::add_auth(
            alice_did,
            bob_did,
            AuthorizationData::TransferTicker(ticker50),
            None,
        );
        assert_eq!(
            <identity::AuthorizationsGiven>::get(alice_did, auth_id),
            bob_did
        );
        let auth = Identity::get_authorization(bob_did, auth_id);
        assert_eq!(
            auth.authorization_data,
            AuthorizationData::TransferTicker(ticker50)
        );
        assert_ok!(Identity::remove_authorization(
            alice.clone(),
            bob_did,
            auth_id
        ));
        assert!(!<identity::AuthorizationsGiven>::exists(alice_did, auth_id));
        assert!(!<identity::Authorizations<TestStorage>>::exists(
            bob_did, auth_id
        ));
    });
}

#[test]
fn adding_links() {
    ExtBuilder::default().build().execute_with(|| {
        let bob_did = Signatory::from(register_keyring_account(AccountKeyring::Bob).unwrap());
        let ticker50 = Ticker::from(&[0x50][..]);
        let ticker51 = Ticker::from(&[0x51][..]);
        let mut link_id = Identity::add_link(bob_did, LinkData::TickerOwned(ticker50), None);
        let mut link = Identity::get_link(bob_did, link_id);
        assert_eq!(link.expiry, None);
        assert_eq!(link.link_data, LinkData::TickerOwned(ticker50));
        link_id = Identity::add_link(bob_did, LinkData::TickerOwned(ticker51), None);
        link = Identity::get_link(bob_did, link_id);
        assert_eq!(link.expiry, None);
        assert_eq!(link.link_data, LinkData::TickerOwned(ticker51));
        link_id = Identity::add_link(bob_did, LinkData::TickerOwned(ticker50), Some(100));
        link = Identity::get_link(bob_did, link_id);
        assert_eq!(link.expiry, Some(100));
        assert_eq!(link.link_data, LinkData::TickerOwned(ticker50));
        link_id = Identity::add_link(bob_did, LinkData::TickerOwned(ticker50), Some(100));
        link = Identity::get_link(bob_did, link_id);
        assert_eq!(link.expiry, Some(100));
        assert_eq!(link.link_data, LinkData::TickerOwned(ticker50));
    });
}

#[test]
fn removing_links() {
    ExtBuilder::default().build().execute_with(|| {
        let bob_did = Signatory::from(register_keyring_account(AccountKeyring::Bob).unwrap());
        let ticker50 = Ticker::from(&[0x50][..]);
        let link_id = Identity::add_link(bob_did, LinkData::TickerOwned(ticker50), None);
        let link = Identity::get_link(bob_did, link_id);
        assert_eq!(link.link_data, LinkData::TickerOwned(ticker50));
        Identity::remove_link(bob_did, link_id);
        let removed_link = Identity::get_link(bob_did, link_id);
        assert_eq!(removed_link.link_data, LinkData::NoData);
    });
}

#[test]
fn changing_master_key() {
    ExtBuilder::default()
        .monied(true)
        .cdd_providers(vec![AccountKeyring::Eve.public()])
        .build()
        .execute_with(|| changing_master_key_we());
}

fn changing_master_key_we() {
    let alice_did = register_keyring_account(AccountKeyring::Alice).unwrap();
    let alice_key = AccountKey::from(AccountKeyring::Alice.public().0);

    let _target_did = register_keyring_account(AccountKeyring::Bob).unwrap();
    let new_key = AccountKey::from(AccountKeyring::Bob.public().0);
    let new_key_origin = Origin::signed(AccountKeyring::Bob.public());

    let cdd_acc = AccountKey::from(AccountKeyring::Eve.public().0);
    let cdd_did = Identity::get_identity(&cdd_acc).unwrap();

    // Master key matches Alice's key
    assert_eq!(Identity::did_records(alice_did).master_key, alice_key);

    // Alice triggers change of master key
    let owner_auth_id = Identity::add_auth(
        Signatory::AccountKey(alice_key),
        Signatory::AccountKey(new_key),
        AuthorizationData::RotateMasterKey(alice_did),
        None,
    );

    let cdd_auth_id = Identity::add_auth(
        Signatory::Identity(cdd_did),
        Signatory::AccountKey(new_key),
        AuthorizationData::AttestMasterKeyRotation(alice_did),
        None,
    );

    // Accept the authorization with the new key
    assert_ok!(Identity::accept_master_key(
        new_key_origin.clone(),
        owner_auth_id.clone(),
        cdd_auth_id.clone()
    ));

    // Alice's master key is now Bob's
    assert_eq!(
        Identity::did_records(alice_did).master_key,
        AccountKey::from(AccountKeyring::Bob.public().0)
    );
}

#[test]
fn cdd_register_did_test() {
    ExtBuilder::default()
        .existential_deposit(1_000)
        .monied(true)
        .cdd_providers(vec![
            AccountKeyring::Eve.public(),
            AccountKeyring::Ferdie.public(),
        ])
        .build()
        .execute_with(|| cdd_register_did_test_we());
}

fn cdd_register_did_test_we() {
    let cdd_1_acc = AccountKeyring::Eve.public();
    let cdd_1_key = AccountKey::try_from(cdd_1_acc.0).unwrap();
    let cdd_2_acc = AccountKeyring::Ferdie.public();
    let cdd_2_key = AccountKey::try_from(cdd_2_acc.0).unwrap();
    let non_id = Origin::signed(AccountKeyring::Charlie.public());

    let alice_acc = AccountKeyring::Alice.public();
    let alice_key = AccountKey::try_from(alice_acc.0).unwrap();
    let bob_acc = AccountKeyring::Bob.public();
    let bob_key = AccountKey::try_from(bob_acc.0).unwrap();

    // CDD 1 registers correctly the Alice's ID.
    assert_ok!(Identity::cdd_register_did(
        Origin::signed(cdd_1_acc),
        alice_acc,
        10,
        vec![]
    ));

    // Check that Alice's ID is attested by CDD 1.
    let alice_id = Identity::get_identity(&alice_key).unwrap();
<<<<<<< HEAD
    let cdd_1_id = Identity::get_identity(&cdd_1_key).unwrap();
    assert_eq!(Identity::has_valid_cdd(alice_id), Some(cdd_1_id));

    // Error case: Try account without ID.
    assert!(
        Identity::cdd_register_did(non_id, bob_acc, 10, ClaimValue::default(), vec![]).is_err(),
    );
    // Error case: Try account with ID but it is not part of CDD providers.
    assert!(Identity::cdd_register_did(
        Origin::signed(alice_acc),
        bob_acc,
        10,
        ClaimValue::default(),
        vec![]
    )
    .is_err());
=======
    let kyc_1_id = Identity::get_identity(&kyc_1_key).unwrap();
    assert_eq!(Identity::has_valid_cdd(alice_id), true);

    // Error case: Try account without ID.
    assert!(Identity::cdd_register_did(non_id, bob_acc, 10, vec![]).is_err(),);
    // Error case: Try account with ID but it is not part of KYC providers.
    assert!(Identity::cdd_register_did(Origin::signed(alice_acc), bob_acc, 10, vec![]).is_err());
>>>>>>> 76c41fd8

    // CDD 2 registers properly Bob's ID.
    assert_ok!(Identity::cdd_register_did(
        Origin::signed(cdd_2_acc),
        bob_acc,
        10,
        vec![]
    ));
    let bob_id = Identity::get_identity(&bob_key).unwrap();
<<<<<<< HEAD
    let cdd_2_id = Identity::get_identity(&cdd_2_key).unwrap();
    assert_eq!(Identity::has_valid_cdd(bob_id), Some(cdd_2_id));
=======
    let kyc_2_id = Identity::get_identity(&kyc_2_key).unwrap();
    assert_eq!(Identity::has_valid_cdd(bob_id), true);
>>>>>>> 76c41fd8
}<|MERGE_RESOLUTION|>--- conflicted
+++ resolved
@@ -910,32 +910,13 @@
 
     // Check that Alice's ID is attested by CDD 1.
     let alice_id = Identity::get_identity(&alice_key).unwrap();
-<<<<<<< HEAD
     let cdd_1_id = Identity::get_identity(&cdd_1_key).unwrap();
-    assert_eq!(Identity::has_valid_cdd(alice_id), Some(cdd_1_id));
-
-    // Error case: Try account without ID.
-    assert!(
-        Identity::cdd_register_did(non_id, bob_acc, 10, ClaimValue::default(), vec![]).is_err(),
-    );
-    // Error case: Try account with ID but it is not part of CDD providers.
-    assert!(Identity::cdd_register_did(
-        Origin::signed(alice_acc),
-        bob_acc,
-        10,
-        ClaimValue::default(),
-        vec![]
-    )
-    .is_err());
-=======
-    let kyc_1_id = Identity::get_identity(&kyc_1_key).unwrap();
     assert_eq!(Identity::has_valid_cdd(alice_id), true);
 
     // Error case: Try account without ID.
     assert!(Identity::cdd_register_did(non_id, bob_acc, 10, vec![]).is_err(),);
-    // Error case: Try account with ID but it is not part of KYC providers.
+    // Error case: Try account with ID but it is not part of CDD providers.
     assert!(Identity::cdd_register_did(Origin::signed(alice_acc), bob_acc, 10, vec![]).is_err());
->>>>>>> 76c41fd8
 
     // CDD 2 registers properly Bob's ID.
     assert_ok!(Identity::cdd_register_did(
@@ -945,11 +926,6 @@
         vec![]
     ));
     let bob_id = Identity::get_identity(&bob_key).unwrap();
-<<<<<<< HEAD
     let cdd_2_id = Identity::get_identity(&cdd_2_key).unwrap();
-    assert_eq!(Identity::has_valid_cdd(bob_id), Some(cdd_2_id));
-=======
-    let kyc_2_id = Identity::get_identity(&kyc_2_key).unwrap();
     assert_eq!(Identity::has_valid_cdd(bob_id), true);
->>>>>>> 76c41fd8
 }