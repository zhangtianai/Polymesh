pub mod storage;
pub use storage::TestStorage;

pub mod ext_builder;
pub use ext_builder::ExtBuilder;

mod asset_test;
mod balances_test;
mod bridge;
mod committee_test;
<<<<<<< HEAD
mod dividend_test;
mod group_test;
mod identity_test;
mod multisig;
mod simple_token_test;
mod statistics_test;
mod voting_test;
=======
mod fee_details;
mod general_tm_test;
mod group_test;
mod identity_test;
mod multisig;
mod protocol_fee;
mod statistics_test;
>>>>>>> 6ab2234e
<|MERGE_RESOLUTION|>--- conflicted
+++ resolved
@@ -8,20 +8,13 @@
 mod balances_test;
 mod bridge;
 mod committee_test;
-<<<<<<< HEAD
 mod dividend_test;
-mod group_test;
-mod identity_test;
-mod multisig;
-mod simple_token_test;
-mod statistics_test;
-mod voting_test;
-=======
 mod fee_details;
 mod general_tm_test;
 mod group_test;
 mod identity_test;
 mod multisig;
 mod protocol_fee;
+mod simple_token_test;
 mod statistics_test;
->>>>>>> 6ab2234e
+mod voting_test;