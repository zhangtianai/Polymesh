--- conflicted
+++ resolved
@@ -708,13 +708,8 @@
             asset_type: AssetType::default(),
             ..Default::default()
         };
-<<<<<<< HEAD
         let identifiers = vec![(IdentifierType::Isin, b"0123".into())];
-        let ticker = Ticker::from(token.name.as_slice());
-=======
-        let identifiers = vec![(IdentifierType::Custom(b"check".to_vec()), b"me".into())];
         let ticker = Ticker::try_from(token.name.as_slice()).unwrap();
->>>>>>> f93648cc
         // Issuance is successful
         assert_ok!(Asset::create_token(
             owner_signed.clone(),
