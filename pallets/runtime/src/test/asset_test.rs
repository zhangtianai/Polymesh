--- conflicted
+++ resolved
@@ -1183,15 +1183,6 @@
         );
         assert_eq!(doc1.expiry, None);
 
-<<<<<<< HEAD
-        assert_ok!(Asset::remove_documents(
-            owner_signed.clone(),
-            ticker,
-            doc_ids
-        ));
-
-        assert_eq!(Identity::last_link(Signatory::from(ticker_did)), 0);
-=======
         assert_eq!(
             doc2.link_data,
             LinkData::DocumentOwned(Document {
@@ -1201,7 +1192,6 @@
             })
         );
         assert_eq!(doc2.expiry, None);
->>>>>>> f34d1b82
     });
 }
 
@@ -1754,11 +1744,11 @@
         );
         // Attempt to mint tokens.
         assert_err!(
-            Asset::issue(alice_signed.clone(), alice_did, ticker, bob_did, 1, vec![]),
+            Asset::issue(alice_signed.clone(), ticker, bob_did, 1, vec![]),
             "asset is frozen"
         );
         assert_err!(
-            Asset::transfer(alice_signed.clone(), alice_did, ticker, bob_did, 1),
+            Asset::transfer(alice_signed.clone(), ticker, bob_did, 1),
             "asset is frozen"
         );
         // Attempt to transfer token ownership.
@@ -1768,26 +1758,10 @@
             AuthorizationData::TransferTokenOwnership(ticker),
             None,
         );
-<<<<<<< HEAD
-        let auth_id = Identity::last_authorization(Signatory::from(bob_did));
-        // Attempt to mint tokens.
-        assert_err!(
-            Asset::issue(alice_signed.clone(), ticker, bob_did, 1, vec![]),
-            "asset is frozen"
-        );
-=======
->>>>>>> f34d1b82
         assert_ok!(Asset::accept_token_ownership_transfer(
             bob_signed.clone(),
             auth_id
         ));
-<<<<<<< HEAD
-        assert_err!(
-            Asset::transfer(alice_signed.clone(), ticker, bob_did, 1),
-            "asset is frozen"
-        );
-=======
->>>>>>> f34d1b82
         // `batch_issue` fails when the vector of recipients is not empty.
         assert_err!(
             Asset::batch_issue(bob_signed.clone(), ticker, vec![bob_did], vec![1]),
