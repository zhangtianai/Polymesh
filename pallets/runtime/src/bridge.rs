--- conflicted
+++ resolved
@@ -143,11 +143,7 @@
         /// Handled bridge transactions.
         HandledTxs get(fn handled_txs): map hasher(blake2_256) BridgeTx<T::AccountId, T::Balance> => bool;
         /// The admin key.
-<<<<<<< HEAD
-        AdminKey get(fn admin_key) config(): AccountKey;
-=======
-        Admin get(admin) config(): T::AccountId;
->>>>>>> 6ab2234e
+        Admin get(fn admin) config(): T::AccountId;
         /// Whether or not the bridge operation is frozen.
         Frozen get(fn frozen): bool;
         /// The bridge transaction timelock period, in blocks, since the acceptance of the
