--- conflicted
+++ resolved
@@ -6,11 +6,7 @@
 use polymesh_runtime_common::{
     bridge,
     cdd_check::CddChecker,
-<<<<<<< HEAD
-    compliance_manager, contracts_wrapper, dividend, exemption,
-=======
     contracts_wrapper, dividend, exemption,
->>>>>>> dee42be3
     impls::{Author, CurrencyToVoteHandler, LinearWeightToFee, TargetedFeeAdjustment},
     simple_token, sto_capped, voting, AvailableBlockRatio, BlockHashCount, MaximumBlockLength,
     MaximumBlockWeight, NegativeImbalance,
@@ -19,7 +15,7 @@
 use pallet_asset as asset;
 use pallet_balances as balances;
 use pallet_committee as committee;
-use pallet_general_tm as general_tm;
+use pallet_compliance_manager as compliance_manager;
 use pallet_group as group;
 use pallet_identity as identity;
 use pallet_multisig as multisig;
@@ -470,7 +466,7 @@
 impl asset::Trait for Runtime {
     type Event = Event;
     type Currency = Balances;
-    type GeneralTm = general_tm::Module<Runtime>;
+    type ComplianceManager = compliance_manager::Module<Runtime>;
 }
 
 impl simple_token::Trait for Runtime {
