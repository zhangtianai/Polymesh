--- conflicted
+++ resolved
@@ -15,12 +15,8 @@
 use pallet_asset as asset;
 use pallet_balances as balances;
 use pallet_committee as committee;
-<<<<<<< HEAD
-use pallet_compliance_manager as compliance_manager;
+use pallet_compliance_manager::{self as compliance_manager, AssetTransferRulesResult};
 use pallet_confidential as confidential;
-=======
-use pallet_compliance_manager::{self as compliance_manager, AssetTransferRulesResult};
->>>>>>> 176c52b5
 use pallet_group as group;
 use pallet_identity as identity;
 use pallet_multisig as multisig;
@@ -535,10 +531,6 @@
 
 impl statistics::Trait for Runtime {}
 
-<<<<<<< HEAD
-impl confidential::Trait for Runtime {
-    type Event = Event;
-=======
 impl pallet_utility::Trait for Runtime {
     type Event = Event;
     type Call = Call;
@@ -556,7 +548,9 @@
     fn reject_referendum_call(id: PipId) -> Call {
         Call::Pips(pallet_pips::Call::reject_referendum(id))
     }
->>>>>>> 176c52b5
+}
+impl confidential::Trait for Runtime {
+    type Event = Event;
 }
 
 /// A runtime transaction submitter for the cdd_offchain_worker
