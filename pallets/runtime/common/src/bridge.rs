// This file is part of the Polymesh distribution (https://github.com/PolymathNetwork/Polymesh).
// Copyright (c) 2020 Polymath

// This program is free software: you can redistribute it and/or modify
// it under the terms of the GNU General Public License as published by
// the Free Software Foundation, version 3.

// This program is distributed in the hope that it will be useful, but
// WITHOUT ANY WARRANTY; without even the implied warranty of
// MERCHANTABILITY or FITNESS FOR A PARTICULAR PURPOSE. See the GNU
// General Public License for more details.

// You should have received a copy of the GNU General Public License
// along with this program. If not, see <http://www.gnu.org/licenses/>.

//! # Bridge from Ethereum to Polymesh
//!
//! This module implements a one-way bridge between Polymath Classic on the Ethereum side, and
//! Polymesh native. It mints POLYX on Polymesh in return for permanently locked ERC20 POLY tokens.
//!
//! ## Overview
//!
//! The bridge module provides extrinsics that - when used in conjunction with the sudo or
//! [multisig](../../pallet_multisig/index.html) pallets - allow issuing tokens on Polymesh in
//! response to [bridge transactions](BridgeTx).
//!
//! ### Terminology
//!
//! - **bridge transaction**: an immutable data structure constructed by bridge signers containing a
//! unique nonce, the recipient account, the transaction value and the Ethereum transaction hash.
//!
//! - **bridge transaction status**: any bridge transaction has a unique status which is one of the
//! following:
//!   - **absent**: No such transaction is recorded in the bridge module.
//!   - **pending**: The transaction is pending a valid CDD check after a set amount of blocks.
//!   - **frozen**: The transaction has been frozen by the admin.
//!   - **timelocked**: The transaction has been added to the bridge processing queue and is
//!   currently pending its first execution. During this wait the admin can freeze the transaction.
//!   - **handled**: The transaction has been handled successfully and the tokens have been credited
//!   to the recipient account.
//!
//! - **bridge transaction queue**: a single queue of transactions, each identified with the block
//! number at which the transaction will be retried.
//!
//! - **bridge limit**: The maximum number of bridged POLYX per identity within a set interval of
//! blocks.
//!
//! - **bridge limit exempted**: Identities not constrained by the bridge limit.
//!
//! ### Transaction State Transitions
//!
//! Although the bridge is not implemented as a state machine in the strict sense, the status of a
//! bridge transition can be viewed as its state in the abstract state machine diagram below:
//!
//! ```ignore
//!         +------------+      timelock == 0       +------------+
//!         |            |      happy path          |            |
//!         |   absent   +-------------------------->  handled   |
//!         |            +------------+             |            |
//!         +-----+--^---+   admin    |             +------^-----+
//!               |  |                |                    |
//!               |  |          +-----v------+             |
//! timelock != 0 |  | admin    |            |             |
//! or no CDD or  |  +----------+   frozen   |             | happy path
//! limit reached |             |            |             |
//!               |             +----^-^-----+             |
//!               |                  | |                   |
//!         +-----v------+   admin   | |   admin    +------+-----+
//!         |            +-----------+ +------------+            <-----+
//!         | timelocked +-------------------------->  pending   |     |retry
//!         |            |    timelock expired      |            +-----+
//!         +------------+                          +------------+
//! ```
//!
//! **Absent** is the initial state. **Handled** is the final state. Note that there is a feature
//! allowing the admin to introduce new transactions by freezing them since there is an admin
//! transition from **absent** to **frozen**.
//!
//! ## Interface
//!
//! ### Dispatchable Functions
//!
//! - `change_controller`: Changes the controller account as admin.
//! - `change_admin`: Changes the bridge admin key.
//! - `change_timelock`: Changes the timelock period.
//! - `freeze`: Freezes transaction handling in the bridge module if it is not already frozen.
//! - `unfreeze`: Unfreezes transaction handling in the bridge module if it is frozen.
//! - `change_bridge_limit`: Changes the bridge limits.
//! - `change_bridge_exempted`: Changes the bridge limit exempted.
//! - `force_handle_bridge_tx`: Forces handling a transaction by bypassing the bridge limit and
//! timelock.
//! - `batch_force_handle_bridge_tx`: Forces handling a vector of transactions.
//! - `propose_bridge_tx`: Proposes a bridge transaction, which amounts to making a multisig
//! - `batch_propose_bridge_tx`: Proposes a vector of bridge transactions.
//! - `handle_bridge_tx`: Handles an approved bridge transaction proposal.
//! - `batch_handle_bridge_tx`: Handles a vector of approved bridge transaction proposals.
//! - `freeze_txs`: Freezes given bridge transactions.
//! - `unfreeze_txs`: Unfreezes given bridge transactions.

use codec::{Decode, Encode};
use frame_support::dispatch::DispatchResult;
use frame_support::traits::{Currency, Get};
use frame_support::{
    debug, decl_error, decl_event, decl_module, decl_storage, ensure,
    weights::{DispatchClass, FunctionOf, SimpleDispatchInfo},
};
use frame_system::{self as system, ensure_signed};
use pallet_balances as balances;
use pallet_identity as identity;
use pallet_multisig as multisig;
use polymesh_common_utilities::{
    traits::{balances::CheckCdd, identity::Trait as IdentityTrait, CommonTrait},
    Context, SystematicIssuers,
};
use polymesh_primitives::{IdentityId, JoinIdentityData, Signatory};
use sp_core::H256;
use sp_runtime::traits::{CheckedAdd, One, Zero};
use sp_std::{convert::TryFrom, prelude::*};

type Identity<T> = identity::Module<T>;

pub trait Trait: multisig::Trait {
    type Event: From<Event<Self>> + Into<<Self as frame_system::Trait>::Event>;
    type Proposal: From<Call<Self>> + Into<<Self as IdentityTrait>::Proposal>;
    /// The maximum number of timelocked bridge transactions that can be scheduled to be
    /// executed in a single block. Any excess bridge transactions are scheduled in later
    /// blocks.
    type MaxTimelockedTxsPerBlock: Get<u32>;
}

/// The status of a bridge transaction.
#[derive(Encode, Decode, Clone, Debug, PartialEq, Eq, PartialOrd, Ord)]
pub enum BridgeTxStatus {
    /// No such transaction in the system.
    Absent,
    /// The transaction is missing a CDD or the bridge module is frozen.  The `u8` parameter is the
    /// capped number of times the module tried processing this transaction.  It will be retried
    /// automatically. Anyone can retry these manually.
    Pending(u8),
    /// The transaction is frozen by the admin. It will not be retried automatically.
    Frozen,
    /// The transaction is pending its first execution. These can not be manually triggered by
    /// normal accounts.
    Timelocked,
    /// The transaction has been successfully credited.
    Handled,
}

impl Default for BridgeTxStatus {
    fn default() -> Self {
        BridgeTxStatus::Absent
    }
}

/// A unique lock-and-mint bridge transaction.
#[derive(Encode, Decode, Clone, Debug, PartialEq, Eq, PartialOrd, Ord, Default)]
pub struct BridgeTx<Account, Balance> {
    /// A single transaction hash can have multiple locks. This nonce differentiates between them.
    pub nonce: u32,
    /// The recipient account of POLYX on Polymesh.
    pub recipient: Account,
    /// Amount of POLYX tokens to credit.
    pub amount: Balance,
    /// Ethereum token lock transaction hash. It is not used internally in the bridge and is kept
    /// here for compatibility reasons only.
    pub tx_hash: H256,
}

/// Additional details of a bridge transaction.
#[derive(Encode, Decode, Clone, Debug, PartialEq, Eq, PartialOrd, Ord, Default)]
pub struct BridgeTxDetail<Balance, BlockNumber> {
    /// Amount of POLYX tokens to credit.
    pub amount: Balance,
    /// Status of the bridge transaction.
    pub status: BridgeTxStatus,
    /// Block number at which this transaction was executed or is planned to be executed.
    pub execution_block: BlockNumber,
    /// Ethereum token lock transaction hash. It is not used internally in the bridge and is kept
    /// here for compatibility reasons only.
    pub tx_hash: H256,
}

/// The status of a handled transaction for reporting purposes.
#[derive(Encode, Decode, Clone, Debug, PartialEq, Eq, PartialOrd, Ord)]
pub enum HandledTxStatus {
    /// The transaction has been successfully handled.
    Success,
    /// Handling the transaction has failed, with the encoding of the error.
    Error(Vec<u8>),
}

impl Default for HandledTxStatus {
    fn default() -> Self {
        HandledTxStatus::Success
    }
}

decl_error! {
    pub enum Error for Module<T: Trait> {
        /// The bridge controller address is not set.
        ControllerNotSet,
        /// The signer does not have an identity.
        IdentityMissing,
        /// Failure to credit the recipient account or identity.
        CannotCreditRecipient,
        /// The origin is not the controller or the admin address.
        BadCaller,
        /// The origin is not the admin address.
        BadAdmin,
        /// The recipient DID has no valid CDD.
        NoValidCdd,
        /// The bridge transaction proposal has already been handled and the funds minted.
        ProposalAlreadyHandled,
        /// Unauthorized to perform an operation.
        Unauthorized,
        /// The bridge is already frozen.
        Frozen,
        /// The bridge is not frozen.
        NotFrozen,
        /// The transaction is frozen.
        FrozenTx,
        /// There is no proposal corresponding to a given bridge transaction.
        NoSuchProposal,
        /// All the blocks in the timelock block range are full.
        TimelockBlockRangeFull,
        /// The identity's minted total has reached the bridge limit.
        BridgeLimitReached,
        /// The identity's minted total has overflowed.
        Overflow,
        /// The block interval duration is zero. Cannot divide.
        DivisionByZero,
        /// The transaction is timelocked.
        TimelockedTx,
        /// Missing Current Identity
        MissingCurrentIdentity
    }
}

decl_storage! {
    trait Store for Module<T: Trait> as Bridge {
        /// The multisig account of the bridge controller. The genesis signers accept their
        /// authorizations and are able to get their proposals delivered. The bridge creator
        /// transfers some POLY to their identity.
        Controller get(fn controller) build(|config: &GenesisConfig<T>| {
            if config.signatures_required > u64::try_from(config.signers.len()).unwrap_or_default()
            {
                panic!("too many signatures required");
            }
            if config.signatures_required == 0 {
                // Default to the empty signer set.
                return Default::default();
            }
            let multisig_id = <multisig::Module<T>>::create_multisig_account(
                config.creator.clone(),
                config.signers.as_slice(),
                config.signatures_required
            ).expect("cannot create the bridge multisig");
            debug::info!("Created bridge multisig {}", multisig_id);
            for signer in &config.signers {
                debug::info!("Accepting bridge signer auth for {:?}", signer);
                let last_auth = <identity::Authorizations<T>>::iter_prefix(signer)
                    .next()
                    .expect("cannot find bridge signer auth")
                    .auth_id;
                <multisig::Module<T>>::unsafe_accept_multisig_signer(signer.clone(), last_auth)
                    .expect("cannot accept bridge signer auth");
            }
            let creator_did = Context::current_identity_or::<identity::Module<T>>(&config.creator)
                .expect("bridge creator account has no identity");
            <identity::Module<T>>::unsafe_join_identity(
                JoinIdentityData::new(creator_did.clone(), vec![]),
                Signatory::Account(multisig_id.clone())
            ).expect("cannot link the bridge multisig");
            debug::info!("Joined identity {} as signer {}", creator_did, multisig_id);
            multisig_id
        }): T::AccountId;

        /// Details of bridge transactions identified with pairs of the recipient account and the
        /// bridge transaction nonce.
        BridgeTxDetails get(fn bridge_tx_details):
            double_map
                hasher(blake2_128_concat) T::AccountId,
                hasher(blake2_128_concat) u32
            =>
                BridgeTxDetail<T::Balance, T::BlockNumber>;

        /// The admin key.
        Admin get(fn admin) config(): T::AccountId;

        /// Whether or not the bridge operation is frozen.
        Frozen get(fn frozen): bool;

        /// The bridge transaction timelock period, in blocks, since the acceptance of the
        /// transaction proposal during which the admin key can freeze the transaction.
        Timelock get(fn timelock) config(): T::BlockNumber;

        /// The list of timelocked transactions with the block numbers in which those transactions
        /// become unlocked. Pending transactions are also included here to be retried
        /// automatically.
        TimelockedTxs get(fn timelocked_txs):
            map hasher(twox_64_concat) T::BlockNumber => Vec<BridgeTx<T::AccountId, T::Balance>>;

        /// The maximum number of bridged POLYX per identity within a set interval of
        /// blocks. Fields: POLYX amount and the block interval duration.
        BridgeLimit get(fn bridge_limit) config(): (T::Balance, T::BlockNumber);

        /// Amount of POLYX bridged by the identity in last block interval. Fields: the bridged
        /// amount and the last interval number.
        PolyxBridged get(fn polyx_bridged): map hasher(twox_64_concat) IdentityId => (T::Balance, T::BlockNumber);

        /// Identities not constrained by the bridge limit.
        BridgeLimitExempted get(fn bridge_exempted): map hasher(twox_64_concat) IdentityId => bool;
    }
    add_extra_genesis {
        // TODO: Remove multisig creator and add systematic CDD for the bridge multisig.
        /// AccountId of the multisig creator.
        config(creator): T::AccountId;
        /// The set of initial signers from which a multisig address is created at genesis time.
        config(signers): Vec<Signatory<T::AccountId>>;
        /// The number of required signatures in the genesis signer set.
        config(signatures_required): u64;
    }
}

decl_event! {
    pub enum Event<T>
    where
        AccountId = <T as frame_system::Trait>::AccountId,
        Balance = <T as CommonTrait>::Balance,
        BlockNumber = <T as frame_system::Trait>::BlockNumber,
    {
        /// Confirmation of a signer set change.
        ControllerChanged(IdentityId, AccountId),
        /// Confirmation of Admin change.
        AdminChanged(IdentityId, AccountId),
        /// Confirmation of default timelock change.
        TimelockChanged(IdentityId, BlockNumber),
        /// Confirmation of POLYX upgrade on Polymesh from POLY tokens on Ethereum
        Bridged(IdentityId, BridgeTx<AccountId, Balance>),
        /// Notification of freezing the bridge.
        Frozen(IdentityId),
        /// Notification of unfreezing the bridge.
        Unfrozen(IdentityId),
        /// Notification of freezing a transaction.
        FrozenTx(IdentityId, BridgeTx<AccountId, Balance>),
        /// Notification of unfreezing a transaction.
        UnfrozenTx(IdentityId, BridgeTx<AccountId, Balance>),
        /// Exemption status of an identity has been updated.
        ExemptedUpdated(IdentityId, IdentityId, bool),
        /// Bridge limit has been updated
        BridgeLimitUpdated(IdentityId, Balance, BlockNumber),
        /// An event emitted after a vector of transactions is handled. The parameter is a vector of
        /// nonces of all processed transactions, each with either the "success" code 0 or its
        /// failure reason (greater than 0).
        TxsHandled(Vec<(u32, HandledTxStatus)>),
        /// Bridge Tx Scheduled
        BridgeTxScheduled(IdentityId, BridgeTx<AccountId, Balance>, BlockNumber),
    }
}

decl_module! {
    pub struct Module<T: Trait> for enum Call where origin: T::Origin {
        type Error = Error<T>;

        const MaxTimelockedTxsPerBlock: u32 = T::MaxTimelockedTxsPerBlock::get();

        fn deposit_event() = default;

        /// Issues tokens in timelocked transactions.
        fn on_initialize(block_number: T::BlockNumber) {
            Self::handle_timelocked_txs(block_number);
        }

        /// Changes the controller account as admin.
        #[weight = SimpleDispatchInfo::FixedOperational(50_000)]
        pub fn change_controller(origin, controller: T::AccountId) -> DispatchResult {
            let sender = ensure_signed(origin)?;
            ensure!(sender == Self::admin(), Error::<T>::BadAdmin);
            <Controller<T>>::put(controller.clone());
            let current_did = Context::current_identity_or::<Identity<T>>(&sender)?;
            Self::deposit_event(RawEvent::ControllerChanged(current_did, controller));
            Ok(())
        }

        /// Changes the bridge admin key.
        #[weight = SimpleDispatchInfo::FixedOperational(50_000)]
        pub fn change_admin(origin, admin: T::AccountId) -> DispatchResult {
            let sender = ensure_signed(origin)?;
            ensure!(sender == Self::admin(), Error::<T>::BadAdmin);
            <Admin<T>>::put(admin.clone());
            let current_did = Context::current_identity_or::<Identity<T>>(&sender)?;
            Self::deposit_event(RawEvent::AdminChanged(current_did, admin));
            Ok(())
        }

        /// Changes the timelock period.
        #[weight = SimpleDispatchInfo::FixedOperational(50_000)]
        pub fn change_timelock(origin, timelock: T::BlockNumber) -> DispatchResult {
            let sender = ensure_signed(origin)?;
            ensure!(sender == Self::admin(), Error::<T>::BadAdmin);
            <Timelock<T>>::put(timelock.clone());
            let current_did = Context::current_identity_or::<Identity<T>>(&sender)?;
            Self::deposit_event(RawEvent::TimelockChanged(current_did, timelock));
            Ok(())
        }

        /// Freezes transaction handling in the bridge module if it is not already frozen. When the
        /// bridge is frozen, attempted transactions get postponed instead of getting handled.
        #[weight = SimpleDispatchInfo::FixedOperational(50_000)]
        pub fn freeze(origin) -> DispatchResult {
            let sender = ensure_signed(origin)?;
            let current_did = Context::current_identity_or::<Identity<T>>(&sender)?;
            ensure!(sender == Self::admin(), Error::<T>::BadAdmin);
            ensure!(!Self::frozen(), Error::<T>::Frozen);
            <Frozen>::put(true);
            Self::deposit_event(RawEvent::Frozen(current_did));
            Ok(())
        }

        /// Unfreezes transaction handling in the bridge module if it is frozen.
        #[weight = SimpleDispatchInfo::FixedOperational(50_000)]
        pub fn unfreeze(origin) -> DispatchResult {
            let sender = ensure_signed(origin)?;
            let current_did = Context::current_identity_or::<Identity<T>>(&sender)?;
            ensure!(sender == Self::admin(), Error::<T>::BadAdmin);
            ensure!(Self::frozen(), Error::<T>::NotFrozen);
            <Frozen>::put(false);
            Self::deposit_event(RawEvent::Unfrozen(current_did));
            Ok(())
        }

        /// Changes the bridge limits.
        #[weight = SimpleDispatchInfo::FixedOperational(50_000)]
        pub fn change_bridge_limit(origin, amount: T::Balance, duration: T::BlockNumber) -> DispatchResult {
            let sender = ensure_signed(origin)?;
            let current_did = Context::current_identity_or::<Identity<T>>(&sender)?;
            ensure!(sender == Self::admin(), Error::<T>::BadAdmin);
            <BridgeLimit<T>>::put((amount.clone(), duration.clone()));
            Self::deposit_event(RawEvent::BridgeLimitUpdated(current_did, amount, duration));
            Ok(())
        }

        /// Changes the bridge limit exempted list.
        #[weight = SimpleDispatchInfo::FixedOperational(50_000)]
        pub fn change_bridge_exempted(origin, exempted: Vec<(IdentityId, bool)>) -> DispatchResult {
            let sender = ensure_signed(origin)?;
            let current_did = Context::current_identity_or::<Identity<T>>(&sender)?;
            ensure!(sender == Self::admin(), Error::<T>::BadAdmin);
            for (did, exempt) in exempted {
                <BridgeLimitExempted>::insert(did, exempt);
                Self::deposit_event(RawEvent::ExemptedUpdated(current_did, did, exempt));
            }
            Ok(())
        }

        /// Forces handling a transaction by bypassing the bridge limit and timelock.
        #[weight = SimpleDispatchInfo::FixedOperational(250_000)]
        pub fn force_handle_bridge_tx(origin, bridge_tx: BridgeTx<T::AccountId, T::Balance>) -> DispatchResult {
            // NB: To avoid code duplication, this uses a hacky approach of temporarily exempting the did
            let sender = ensure_signed(origin)?;
            ensure!(sender == Self::admin(), Error::<T>::BadAdmin);
            Self::force_handle_signed_bridge_tx(bridge_tx)
        }

        /// Forces handling a vector of transactions by bypassing the bridge limit and timelock.
        /// It collects results of processing every transaction in the given vector and outputs
        /// the vector of results (In event) which has the same length as the `bridge_txs` have
        ///
        /// # Weight
        /// `50_000 + 200_000 * bridge_txs.len()`
        #[weight = FunctionOf(
            |(bridge_txs,): (
                &Vec<BridgeTx<T::AccountId, T::Balance>>,
            )| {
                50_000 + 200_000 * u32::try_from(bridge_txs.len()).unwrap_or_default()
            },
            DispatchClass::Operational,
            true
        )]
        pub fn batch_force_handle_bridge_tx(origin, bridge_txs: Vec<BridgeTx<T::AccountId, T::Balance>>) ->
            DispatchResult
        {
            let sender = ensure_signed(origin)?;
            ensure!(sender == Self::admin(), Error::<T>::BadAdmin);
            let stati = Self::apply_handler(
                |tx| Self::force_handle_signed_bridge_tx(tx),
                bridge_txs
            );
            Self::deposit_event(RawEvent::TxsHandled(stati));
            Ok(())
        }

        /// Proposes a bridge transaction, which amounts to making a multisig proposal for the
        /// bridge transaction if the transaction is new or approving an existing proposal if the
        /// transaction has already been proposed.
        #[weight = SimpleDispatchInfo::FixedOperational(800_000)]
        pub fn propose_bridge_tx(origin, bridge_tx: BridgeTx<T::AccountId, T::Balance>) ->
            DispatchResult
        {
            ensure!(Self::controller() != Default::default(), Error::<T>::ControllerNotSet);
            let sender = ensure_signed(origin)?;
            Self::propose_signed_bridge_tx(&sender, bridge_tx)
        }

        /// Proposes a vector of bridge transactions. The vector is processed until the first
        /// proposal which causes an error, in which case the error is returned and the rest of
        /// proposals are not processed.
        ///
        /// # Weight
        /// `100_000 + 700_000 * bridge_txs.len()`
        #[weight = FunctionOf(
            |(bridge_txs,): (
                &Vec<BridgeTx<T::AccountId, T::Balance>>,
            )| {
                100_000 + 700_000 * u32::try_from(bridge_txs.len()).unwrap_or_default()
            },
            DispatchClass::Operational,
            true
        )]
        pub fn batch_propose_bridge_tx(origin, bridge_txs: Vec<BridgeTx<T::AccountId, T::Balance>>) ->
            DispatchResult
        {
            ensure!(Self::controller() != Default::default(), Error::<T>::ControllerNotSet);
            let sender = ensure_signed(origin)?;
            Self::batch_propose_signed_bridge_tx(&sender, bridge_txs)
        }

        /// Handles an approved bridge transaction proposal.
        #[weight = SimpleDispatchInfo::FixedOperational(250_000)]
        pub fn handle_bridge_tx(origin, bridge_tx: BridgeTx<T::AccountId, T::Balance>) ->
            DispatchResult
        {
            let sender = ensure_signed(origin)?;
            Self::handle_signed_bridge_tx(&sender, bridge_tx)
        }

        /// Handles a vector of approved bridge transaction proposals.
        /// It deposits an event (i.e TxsHandled) which consist the result of every BridgeTx.
        ///
        /// # Weight
        /// `50_000 + 200_000 * bridge_txs.len()`
        #[weight = FunctionOf(
            |(bridge_txs,): (
                &Vec<BridgeTx<T::AccountId, T::Balance>>,
            )| {
                50_000 + 200_000 * u32::try_from(bridge_txs.len()).unwrap_or_default()
            },
            DispatchClass::Operational,
            true
        )]
        pub fn batch_handle_bridge_tx(origin, bridge_txs: Vec<BridgeTx<T::AccountId, T::Balance>>) ->
            DispatchResult
        {
            let sender = ensure_signed(origin)?;
            let stati = Self::apply_handler(
                |tx| Self::handle_signed_bridge_tx(&sender, tx),
                bridge_txs
            );
            Self::deposit_event(RawEvent::TxsHandled(stati));
            Ok(())
        }

        /// Freezes given bridge transactions.
        /// If any bridge txn is already handled then this function will just ignore it and process next one.
        ///
        /// # Weight
        /// `50_000 + 200_000 * bridge_txs.len()`
        #[weight = FunctionOf(
            |(bridge_txs,): (
                &Vec<BridgeTx<T::AccountId, T::Balance>>,
            )| {
                50_000 + 200_000 * u32::try_from(bridge_txs.len()).unwrap_or_default()
            },
            DispatchClass::Operational,
            true
        )]
        pub fn batch_freeze_tx(origin, bridge_txs: Vec<BridgeTx<T::AccountId, T::Balance>>) ->
            DispatchResult
        {
            let sender = ensure_signed(origin)?;
            let current_did = Context::current_identity_or::<Identity<T>>(&sender)?;
            ensure!(sender == Self::admin(), Error::<T>::BadAdmin);
            for bridge_tx in bridge_txs {
                let tx_details = Self::bridge_tx_details(&bridge_tx.recipient, &bridge_tx.nonce);
                if tx_details.status != BridgeTxStatus::Handled {
                    <BridgeTxDetails<T>>::mutate(&bridge_tx.recipient, &bridge_tx.nonce, |tx_detail| tx_detail.status = BridgeTxStatus::Frozen);
                    Self::deposit_event(RawEvent::FrozenTx(current_did, bridge_tx));
                }
            }
            Ok(())
        }

        /// Unfreezes given bridge transactions.
        /// If any bridge txn is already handled then this function will just ignore it and process next one.
        ///
        /// # Weight
        /// `50_000 + 700_000 * bridge_txs.len()`
        #[weight = FunctionOf(
            |(bridge_txs,): (
                &Vec<BridgeTx<T::AccountId, T::Balance>>,
            )| {
                50_000 + 700_000 * u32::try_from(bridge_txs.len()).unwrap_or_default()
            },
            DispatchClass::Operational,
            true
        )]
        pub fn batch_unfreeze_tx(origin, bridge_txs: Vec<BridgeTx<T::AccountId, T::Balance>>) ->
            DispatchResult
        {
            // NB: An admin can call Freeze + Unfreeze on a transaction to bypass the timelock
            let sender = ensure_signed(origin)?;
            let current_did = Context::current_identity_or::<Identity<T>>(&sender)?;
            ensure!(sender == Self::admin(), Error::<T>::BadAdmin);
            for bridge_tx in bridge_txs {
                let tx_details = Self::bridge_tx_details(&bridge_tx.recipient, &bridge_tx.nonce);
                if tx_details.status == BridgeTxStatus::Frozen {
                    <BridgeTxDetails<T>>::mutate(&bridge_tx.recipient, &bridge_tx.nonce, |tx_detail| tx_detail.status = BridgeTxStatus::Absent);
                    Self::deposit_event(RawEvent::UnfrozenTx(current_did, bridge_tx.clone()));
                    if let Err(e) = Self::handle_bridge_tx_now(bridge_tx, true) {
                        sp_runtime::print(e);
                    }
                }
            }
            Ok(())
        }

    }
}

impl<T: Trait> Module<T> {
    pub fn controller_key() -> T::AccountId {
        Self::controller()
    }

    /// Issues the transacted amount to the recipient.
    fn issue(recipient: &T::AccountId, amount: &T::Balance) -> DispatchResult {
<<<<<<< HEAD
        if let Some(did) = T::CddChecker::get_key_cdd_did(&recipient) {
            if !Self::bridge_whitelist(did) {
=======
        if let Some(did) =
            T::CddChecker::get_key_cdd_did(&AccountKey::try_from(recipient.encode())?)
        {
            if !Self::bridge_exempted(did) {
>>>>>>> 699e650c
                let current_block_number = <system::Module<T>>::block_number();
                let (limit, interval_duration) = Self::bridge_limit();
                ensure!(!interval_duration.is_zero(), Error::<T>::DivisionByZero);
                let current_interval = current_block_number / interval_duration;
                let (bridged, last_interval) = Self::polyx_bridged(did);
                let mut total_mint = *amount;
                if last_interval == current_interval {
                    total_mint = total_mint
                        .checked_add(&bridged)
                        .ok_or(Error::<T>::Overflow)?;
                }
                ensure!(total_mint <= limit, Error::<T>::BridgeLimitReached);
                <PolyxBridged<T>>::insert(did, (total_mint, current_interval))
            }
        } else {
            return Err(Error::<T>::NoValidCdd.into());
        }

        let _pos_imbalance = <balances::Module<T>>::deposit_creating(&recipient, *amount);

        Ok(())
    }

    /// Handles a bridge transaction proposal immediately.
    fn handle_bridge_tx_now(
        bridge_tx: BridgeTx<T::AccountId, T::Balance>,
        untrusted_manual_retry: bool,
    ) -> DispatchResult {
        let mut tx_details = Self::bridge_tx_details(&bridge_tx.recipient, &bridge_tx.nonce);
        // NB: This function does not care if a transaction is timelocked. Therefore, this should only be called
        // after timelock has expired or timelock is to be bypassed by an admin.
        ensure!(
            tx_details.status != BridgeTxStatus::Handled,
            Error::<T>::ProposalAlreadyHandled
        );
        ensure!(
            tx_details.status != BridgeTxStatus::Frozen,
            Error::<T>::FrozenTx
        );

        if Self::frozen() {
            // Untruested manual retries not allowed during frozen state.
            ensure!(!untrusted_manual_retry, Error::<T>::Frozen);
            // Bridge module frozen. Retry this tx again later.
            return Self::handle_bridge_tx_later(bridge_tx, Self::timelock());
        }

        let amount = if untrusted_manual_retry {
            // NB: The amount should be fetched from storage since the amount in `bridge_tx`
            // may be altered in a manual retry
            tx_details.amount
        } else {
            bridge_tx.amount
        };
        if Self::issue(&bridge_tx.recipient, &amount).is_ok() {
            tx_details.status = BridgeTxStatus::Handled;
            tx_details.execution_block = <system::Module<T>>::block_number();
            <BridgeTxDetails<T>>::insert(&bridge_tx.recipient, &bridge_tx.nonce, tx_details);
            let current_did = Context::current_identity::<Identity<T>>()
                .unwrap_or(SystematicIssuers::Committee.as_id());
            Self::deposit_event(RawEvent::Bridged(current_did, bridge_tx));
        } else if !untrusted_manual_retry {
            // NB: If this was a manual retry, tx's automated retry schedule is not updated.
            // Recipient missing CDD or limit reached. Retry this tx again later.
            return Self::handle_bridge_tx_later(bridge_tx, Self::timelock());
        }
        Ok(())
    }

    /// Handles a bridge transaction proposal after `timelock` blocks.
    fn handle_bridge_tx_later(
        bridge_tx: BridgeTx<T::AccountId, T::Balance>,
        timelock: T::BlockNumber,
    ) -> DispatchResult {
        let mut already_tried = 0;
        let mut tx_details = Self::bridge_tx_details(&bridge_tx.recipient, &bridge_tx.nonce);
        match tx_details.status {
            BridgeTxStatus::Absent => {
                tx_details.status = BridgeTxStatus::Timelocked;
                tx_details.amount = bridge_tx.amount.clone();
            }
            BridgeTxStatus::Pending(x) => {
                tx_details.status = BridgeTxStatus::Pending(x + 1);
                already_tried = x + 1;
            }
            BridgeTxStatus::Timelocked => {
                tx_details.status = BridgeTxStatus::Pending(1);
                already_tried = 1;
            }
            BridgeTxStatus::Frozen => {
                return Err(Error::<T>::FrozenTx.into());
            }
            BridgeTxStatus::Handled => {
                return Err(Error::<T>::ProposalAlreadyHandled.into());
            }
        }
        tx_details.tx_hash = bridge_tx.tx_hash.clone();

        if already_tried > 24 {
            // Limits the exponential backoff to *almost infinity* (~180 years)
            already_tried = 24;
        }

        let current_block_number = <system::Module<T>>::block_number();
        let mut unlock_block_number =
            current_block_number + timelock + T::BlockNumber::from(2u32.pow(already_tried.into()));
        let max_timelocked_txs_per_block = T::MaxTimelockedTxsPerBlock::get() as usize;
        while Self::timelocked_txs(unlock_block_number).len() >= max_timelocked_txs_per_block {
            unlock_block_number += One::one();
        }

        tx_details.execution_block = unlock_block_number;
        <BridgeTxDetails<T>>::insert(&bridge_tx.recipient, &bridge_tx.nonce, tx_details);
        <TimelockedTxs<T>>::mutate(&unlock_block_number, |txs| {
            txs.push(bridge_tx.clone());
        });
        let current_did = Context::current_identity::<Identity<T>>()
            .unwrap_or(SystematicIssuers::Committee.as_id());
        Self::deposit_event(RawEvent::BridgeTxScheduled(
            current_did,
            bridge_tx,
            unlock_block_number,
        ));

        Ok(())
    }

    /// Handles the timelocked transactions that are set to unlock at the given block number.
    fn handle_timelocked_txs(block_number: T::BlockNumber) {
        let txs = <TimelockedTxs<T>>::take(block_number);
        for tx in txs {
            if let Err(e) = Self::handle_bridge_tx_now(tx, false) {
                sp_runtime::print(e);
            }
        }
    }

    /// Proposes a bridge transaction. The bridge controller must be set.
    fn propose_signed_bridge_tx(
        sender: &T::AccountId,
        bridge_tx: BridgeTx<T::AccountId, T::Balance>,
    ) -> DispatchResult {
        let sender_signer = Signatory::Account(sender);
        let proposal = <T as Trait>::Proposal::from(Call::<T>::handle_bridge_tx(bridge_tx));
        let boxed_proposal = Box::new(proposal.into());
        <multisig::Module<T>>::create_or_approve_proposal(
            Self::controller(),
            sender_signer,
            boxed_proposal,
            None,
            true,
        )
    }

    /// Proposes a vector of bridge transaction. The bridge controller must be set.
    fn batch_propose_signed_bridge_tx(
        sender: &T::AccountId,
        bridge_txs: Vec<BridgeTx<T::AccountId, T::Balance>>,
    ) -> DispatchResult {
        let sender_signer = Signatory::Account(sender);
        let proposal = <T as Trait>::Proposal::from(Call::<T>::batch_handle_bridge_tx(bridge_txs));
        let boxed_proposal = Box::new(proposal.into());
        <multisig::Module<T>>::create_or_approve_proposal(
            Self::controller(),
            sender_signer,
            boxed_proposal,
            None,
            true,
        )
    }

    /// Handles an approved bridge transaction proposal.
    fn handle_signed_bridge_tx(
        sender: &T::AccountId,
        bridge_tx: BridgeTx<T::AccountId, T::Balance>,
    ) -> DispatchResult {
        let mut tx_details = Self::bridge_tx_details(&bridge_tx.recipient, &bridge_tx.nonce);
        match tx_details.status {
            // New bridge tx
            BridgeTxStatus::Absent => {
                //TODO: Review admin permissions to handle bridge txs before mainnet
                ensure!(
                    sender == &Self::controller() || sender == &Self::admin(),
                    Error::<T>::BadCaller
                );
                let timelock = Self::timelock();
                if timelock.is_zero() {
                    return Self::handle_bridge_tx_now(bridge_tx, false);
                } else {
                    return Self::handle_bridge_tx_later(bridge_tx, timelock);
                }
            }
            // Pending cdd bridge tx
            BridgeTxStatus::Pending(_) => {
                return Self::handle_bridge_tx_now(bridge_tx, true);
            }
            // Pre frozen tx. We just set the correct amount.
            BridgeTxStatus::Frozen => {
                //TODO: Review admin permissions to handle bridge txs before mainnet
                ensure!(
                    sender == &Self::controller() || sender == &Self::admin(),
                    Error::<T>::BadCaller
                );
                tx_details.amount = bridge_tx.amount;
                <BridgeTxDetails<T>>::insert(&bridge_tx.recipient, &bridge_tx.nonce, tx_details);
                Ok(())
            }
            BridgeTxStatus::Timelocked => {
                return Err(Error::<T>::TimelockedTx.into());
            }
            BridgeTxStatus::Handled => {
                return Err(Error::<T>::ProposalAlreadyHandled.into());
            }
        }
    }

    /// Forces handling a transaction by bypassing the bridge limit and timelock.
    fn force_handle_signed_bridge_tx(
        bridge_tx: BridgeTx<T::AccountId, T::Balance>,
    ) -> DispatchResult {
<<<<<<< HEAD
        // NB: To avoid code duplication, this uses a hacky approach of temporarily whitelisting the did
        if let Some(did) = T::CddChecker::get_key_cdd_did(bridge_tx.recipient.clone()) {
            if !Self::bridge_whitelist(did) {
                // Whitelist the did temporarily
                <BridgeLimitWhitelist>::insert(did, true);
=======
        // NB: To avoid code duplication, this uses a hacky approach of temporarily exempting the did
        if let Some(did) = T::CddChecker::get_key_cdd_did(&AccountKey::try_from(
            bridge_tx.recipient.clone().encode(),
        )?) {
            if !Self::bridge_exempted(did) {
                // Exempt the did temporarily
                <BridgeLimitExempted>::insert(did, true);
>>>>>>> 699e650c
                Self::handle_bridge_tx_now(bridge_tx, false)?;
                <BridgeLimitExempted>::insert(did, false);
            } else {
                // Already exempted
                return Self::handle_bridge_tx_now(bridge_tx, false);
            }
        } else {
            return Err(Error::<T>::NoValidCdd.into());
        }
        Ok(())
    }

    /// Applies a handler `f` to a vector of transactions `bridge_txs` and outputs a vector of
    /// processing results.
    fn apply_handler<F>(
        f: F,
        bridge_txs: Vec<BridgeTx<T::AccountId, T::Balance>>,
    ) -> Vec<(u32, HandledTxStatus)>
    where
        F: Fn(BridgeTx<T::AccountId, T::Balance>) -> DispatchResult,
    {
        let g = |tx: BridgeTx<T::AccountId, T::Balance>| {
            let nonce = tx.nonce;
            (
                nonce,
                if let Err(e) = f(tx) {
                    HandledTxStatus::Error(e.encode())
                } else {
                    HandledTxStatus::Success
                },
            )
        };
        bridge_txs.into_iter().map(g).collect()
    }
}<|MERGE_RESOLUTION|>--- conflicted
+++ resolved
@@ -634,15 +634,8 @@
 
     /// Issues the transacted amount to the recipient.
     fn issue(recipient: &T::AccountId, amount: &T::Balance) -> DispatchResult {
-<<<<<<< HEAD
         if let Some(did) = T::CddChecker::get_key_cdd_did(&recipient) {
-            if !Self::bridge_whitelist(did) {
-=======
-        if let Some(did) =
-            T::CddChecker::get_key_cdd_did(&AccountKey::try_from(recipient.encode())?)
-        {
             if !Self::bridge_exempted(did) {
->>>>>>> 699e650c
                 let current_block_number = <system::Module<T>>::block_number();
                 let (limit, interval_duration) = Self::bridge_limit();
                 ensure!(!interval_duration.is_zero(), Error::<T>::DivisionByZero);
@@ -863,21 +856,11 @@
     fn force_handle_signed_bridge_tx(
         bridge_tx: BridgeTx<T::AccountId, T::Balance>,
     ) -> DispatchResult {
-<<<<<<< HEAD
-        // NB: To avoid code duplication, this uses a hacky approach of temporarily whitelisting the did
+        // NB: To avoid code duplication, this uses a hacky approach of temporarily exempting the did
         if let Some(did) = T::CddChecker::get_key_cdd_did(bridge_tx.recipient.clone()) {
-            if !Self::bridge_whitelist(did) {
-                // Whitelist the did temporarily
-                <BridgeLimitWhitelist>::insert(did, true);
-=======
-        // NB: To avoid code duplication, this uses a hacky approach of temporarily exempting the did
-        if let Some(did) = T::CddChecker::get_key_cdd_did(&AccountKey::try_from(
-            bridge_tx.recipient.clone().encode(),
-        )?) {
             if !Self::bridge_exempted(did) {
                 // Exempt the did temporarily
                 <BridgeLimitExempted>::insert(did, true);
->>>>>>> 699e650c
                 Self::handle_bridge_tx_now(bridge_tx, false)?;
                 <BridgeLimitExempted>::insert(did, false);
             } else {
