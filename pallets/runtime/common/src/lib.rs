--- conflicted
+++ resolved
@@ -51,11 +51,25 @@
         .into_iter()
         .chain(inactive_members.into_iter())
         .collect::<Vec<_>>()
-<<<<<<< HEAD
-}
-=======
 }
 
-#[cfg(feature = "runtime-benchmarks")]
-pub mod benches;
->>>>>>> da3df49d
+use pallet_group_rpc_runtime_api::Member;
+use polymesh_common_utilities::traits::group::InactiveMember;
+use sp_std::{convert::From, prelude::*};
+
+/// It merges actives and inactives members.
+pub fn merge_active_and_inactive<Block>(
+    active: Vec<IdentityId>,
+    inactive: Vec<InactiveMember<Moment>>,
+) -> Vec<Member> {
+    let active_members = active.into_iter().map(Member::from).collect::<Vec<_>>();
+    let inactive_members = inactive
+        .into_iter()
+        .map(|im| Member::from(im))
+        .collect::<Vec<_>>();
+
+    active_members
+        .into_iter()
+        .chain(inactive_members.into_iter())
+        .collect::<Vec<_>>()
+}