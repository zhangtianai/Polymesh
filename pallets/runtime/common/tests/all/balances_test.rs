--- conflicted
+++ resolved
@@ -389,10 +389,6 @@
     ];
     // Ignoring `frame_system` events
     let system_events = System::events();
-<<<<<<< HEAD
-=======
-
->>>>>>> 1494bac0
     expected_events.into_iter().for_each(|expected| {
         assert!(system_events.contains(&expected));
     });
