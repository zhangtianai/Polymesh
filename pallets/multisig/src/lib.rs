--- conflicted
+++ resolved
@@ -186,15 +186,9 @@
         /// Maps a multisig to its creator's identity.
         pub MultiSigCreator get(fn ms_creator): map hasher(twox_64_concat) T::AccountId => IdentityId;
         /// Maps a key to a multisig address.
-<<<<<<< HEAD
         pub KeyToMultiSig get(fn key_to_ms): map hasher(blake2_128_concat) T::AccountId => T::AccountId;
-        /// Know whether the proposal is closed or not
-        pub ProposalClosed get(fn is_proposal_closed): map hasher(twox_64_concat) (T::AccountId, u64) => bool;
-=======
-        pub KeyToMultiSig get(fn key_to_ms): map hasher(blake2_128_concat) AccountKey => T::AccountId;
         /// Details of a multisig proposal
         pub ProposalDetail get(fn proposal_detail): map hasher(twox_64_concat) (T::AccountId, u64) => ProposalDetails<T::Moment>;
->>>>>>> aed448d2
     }
 }
 
@@ -266,13 +260,8 @@
             auto_close: bool
         ) -> DispatchResult {
             let sender = ensure_signed(origin)?;
-<<<<<<< HEAD
             let sender_signer = Signatory::Account(sender);
-            Self::create_or_approve_proposal(multisig, sender_signer, proposal)
-=======
-            let sender_signer = Signatory::from(AccountKey::try_from(sender.encode())?);
             Self::create_or_approve_proposal(multisig, sender_signer, proposal, expiry, auto_close)
->>>>>>> aed448d2
         }
 
         /// Creates a multisig proposal
@@ -316,13 +305,8 @@
             auto_close: bool
         ) -> DispatchResult {
             let sender = ensure_signed(origin)?;
-<<<<<<< HEAD
             let sender_signer = Signatory::Account(sender);
-            Self::create_proposal(multisig, sender_signer, proposal)?;
-=======
-            let sender_signer = Signatory::from(AccountKey::try_from(sender.encode())?);
             Self::create_proposal(multisig, sender_signer, proposal, expiry, auto_close)?;
->>>>>>> aed448d2
             Ok(())
         }
 
@@ -349,12 +333,8 @@
         #[weight = SimpleDispatchInfo::FixedNormal(750_000)]
         pub fn approve_as_key(origin, multisig: T::AccountId, proposal_id: u64) -> DispatchResult {
             let sender = ensure_signed(origin)?;
-<<<<<<< HEAD
             let signer = Signatory::Account(sender);
             Self::approve_for(multisig, signer, proposal_id)
-=======
-            let signer = Signatory::from(AccountKey::try_from(sender.encode())?);
-            Self::unsafe_approve(multisig, signer, proposal_id)
         }
 
         /// Rejects a multisig proposal using the caller's identity.
@@ -366,8 +346,7 @@
         #[weight = SimpleDispatchInfo::FixedNormal(750_000)]
         pub fn reject_as_identity(origin, multisig: T::AccountId, proposal_id: u64) -> DispatchResult {
             let sender = ensure_signed(origin)?;
-            let sender_key = AccountKey::try_from(sender.encode())?;
-            let sender_did = Context::current_identity_or::<Identity<T>>(&sender_key)?;
+            let sender_did = Context::current_identity_or::<Identity<T>>(&sender)?;
             let signer = Signatory::from(sender_did);
             Self::unsafe_reject(multisig, signer, proposal_id)
         }
@@ -381,9 +360,8 @@
         #[weight = SimpleDispatchInfo::FixedNormal(750_000)]
         pub fn reject_as_key(origin, multisig: T::AccountId, proposal_id: u64) -> DispatchResult {
             let sender = ensure_signed(origin)?;
-            let signer = Signatory::from(AccountKey::try_from(sender.encode())?);
+            let signer = Signatory::Account(sender);
             Self::unsafe_reject(multisig, signer, proposal_id)
->>>>>>> aed448d2
         }
 
         /// Accepts a multisig signer authorization given to signer's identity.
@@ -406,13 +384,8 @@
         #[weight = SimpleDispatchInfo::FixedNormal(500_000)]
         pub fn accept_multisig_signer_as_key(origin, auth_id: u64) -> DispatchResult {
             let sender = ensure_signed(origin)?;
-<<<<<<< HEAD
             let signer = Signatory::Account(sender);
-            Self::_accept_multisig_signer(signer, auth_id)
-=======
-            let signer = Signatory::from(AccountKey::try_from(sender.encode())?);
             Self::unsafe_accept_multisig_signer(signer, auth_id)
->>>>>>> aed448d2
         }
 
         /// Adds a signer to the multisig. This must be called by the multisig itself.
@@ -687,17 +660,13 @@
         MultiSigSignaturesRequiredChanged(IdentityId, AccountId, u64),
         /// Event emitted when the proposal get approved.
         /// Arguments: caller DID, multisig, authorized signer, proposal id.
-<<<<<<< HEAD
         ProposalApproved(IdentityId, AccountId, Signatory<AccountId>, u64),
-=======
-        ProposalApproved(IdentityId, AccountId, Signatory, u64),
         /// Event emitted when a vote is cast in favor of rejecting a proposal.
         /// Arguments: caller DID, multisig, authorized signer, proposal id.
         ProposalRejectionVote(IdentityId, AccountId, Signatory, u64),
         /// Event emitted when a proposal is rejected.
         /// Arguments: caller DID, multisig, proposal ID.
         ProposalRejected(IdentityId, AccountId, u64),
->>>>>>> aed448d2
     }
 );
 
@@ -917,28 +886,6 @@
                 signer,
                 proposal_id,
             ));
-<<<<<<< HEAD
-            // Check whether the proposal is already closed or not, Instead of return an `Err`
-            // return `Ok(())`
-            if Self::is_proposal_closed(&multisig_proposal) {
-                return Ok(());
-            }
-            let approvals_needed = Self::ms_signs_required(multisig.clone());
-            if approvals >= approvals_needed {
-                if let Some(did) = <Identity<T>>::get_identity(&multisig) {
-                    ensure!(<Identity<T>>::has_valid_cdd(did), Error::<T>::CddMissing);
-                    T::CddHandler::set_current_identity(&did);
-                } else {
-                    let creator_identity = Self::ms_creator(&multisig);
-                    ensure!(
-                        <Identity<T>>::has_valid_cdd(creator_identity),
-                        Error::<T>::CddMissing
-                    );
-                    T::CddHandler::set_current_identity(&creator_identity);
-                }
-                let current_did = Context::current_identity::<Identity<T>>()
-                    .ok_or_else(|| Error::<T>::MissingCurrentIdentity)?;
-=======
             Ok(())
         } else {
             Err(Error::<T>::ProposalMissing.into())
@@ -955,13 +902,11 @@
     ) -> DispatchResult {
         let approvals_needed = Self::ms_signs_required(multisig.clone());
         if proposal_details.approvals >= approvals_needed {
-            let ms_key = AccountKey::try_from(multisig.clone().encode())?;
-            if let Some(did) = <Identity<T>>::get_identity(&ms_key) {
+            if let Some(did) = <Identity<T>>::get_identity(&multisig) {
                 ensure!(<Identity<T>>::has_valid_cdd(did), Error::<T>::CddMissing);
                 T::CddHandler::set_current_identity(&did);
             } else {
                 let creator_identity = Self::ms_creator(&multisig);
->>>>>>> aed448d2
                 ensure!(
                     <Identity<T>>::has_valid_cdd(creator_identity),
                     Error::<T>::CddMissing
@@ -1061,14 +1006,10 @@
     }
 
     /// Accepts and processed an addition of a signer to a multisig.
-<<<<<<< HEAD
-    pub fn _accept_multisig_signer(
+    pub fn unsafe_accept_multisig_signer(
         signer: Signatory<T::AccountId>,
         auth_id: u64,
     ) -> DispatchResult {
-=======
-    pub fn unsafe_accept_multisig_signer(signer: Signatory, auth_id: u64) -> DispatchResult {
->>>>>>> aed448d2
         ensure!(
             <identity::Authorizations<T>>::contains_key(signer, auth_id),
             AuthorizationError::Invalid
@@ -1165,12 +1106,7 @@
 }
 
 impl<T: Trait> AddSignerMultiSig for Module<T> {
-<<<<<<< HEAD
     fn accept_multisig_signer(signer: Signatory<T::AccountId>, auth_id: u64) -> DispatchResult {
-        Self::_accept_multisig_signer(signer, auth_id)
-=======
-    fn accept_multisig_signer(signer: Signatory, auth_id: u64) -> DispatchResult {
         Self::unsafe_accept_multisig_signer(signer, auth_id)
->>>>>>> aed448d2
     }
 }