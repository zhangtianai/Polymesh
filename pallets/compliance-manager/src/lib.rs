--- conflicted
+++ resolved
@@ -521,7 +521,6 @@
         })
     }
 
-<<<<<<< HEAD
     /// It loads a context for each rule in `rules` and evaluates them.
     /// It returns a vector of bool as the result of the rules.
     fn evaluate_rules(ticker: &Ticker, did: IdentityId, rules: Vec<Rule>) -> Vec<bool> {
@@ -534,11 +533,8 @@
             .collect::<Vec<bool>>()
     }
 
-    pub fn pause_resume_rules(origin: T::Origin, ticker: Ticker, pause: bool) -> DispatchResult {
-=======
     /// Pauses or resumes the asset rules.
     fn pause_resume_rules(origin: T::Origin, ticker: Ticker, pause: bool) -> DispatchResult {
->>>>>>> 60763f24
         let sender_key = AccountKey::try_from(ensure_signed(origin)?.encode())?;
         let did = Context::current_identity_or::<Identity<T>>(&sender_key)?;
 
