[package]
name = "polymesh-runtime-common"
version = "0.1.0"
authors = ["Polymath"]
edition = "2018"

[dependencies]
polymesh-primitives = { package = "polymesh-primitives", path = "../../primitives", default-features = false }

codec = { package = "parity-scale-codec", version = "^1.1.0", default-features = false, features = ["derive"] }
serde = { version = "1.0.104", default-features = false }
serde_derive = { version = "1.0.104", optional = true, default-features = false}

# Substrate
sp-core = { git = "https://github.com/paritytech/substrate", default-features = false, rev = "a439a7aa5a9a3df2a42d9b25ea04288d3a0866e8" }
sp-io = { git = "https://github.com/paritytech/substrate", default-features = false, rev = "a439a7aa5a9a3df2a42d9b25ea04288d3a0866e8" }
sp-std = { package = "sp-std", git = "https://github.com/paritytech/substrate", default-features = false, rev = "a439a7aa5a9a3df2a42d9b25ea04288d3a0866e8" }
sp-api = { package = "sp-api", git = "https://github.com/paritytech/substrate", default-features = false, rev = "a439a7aa5a9a3df2a42d9b25ea04288d3a0866e8" }
sp-arithmetic = { package = "sp-arithmetic", git = "https://github.com/paritytech/substrate", default-features = false, rev = "a439a7aa5a9a3df2a42d9b25ea04288d3a0866e8" }
sp-runtime = { package = "sp-runtime", git = "https://github.com/paritytech/substrate", default-features = false, rev = "a439a7aa5a9a3df2a42d9b25ea04288d3a0866e8" }

<<<<<<< HEAD

frame-support = { git = "https://github.com/paritytech/substrate", default-features = false, rev = "a439a7aa5a9a3df2a42d9b25ea04288d3a0866e8" }
frame-system = { package = "frame-system", git = "https://github.com/paritytech/substrate", default-features = false, rev = "a439a7aa5a9a3df2a42d9b25ea04288d3a0866e8" }
=======
frame-support = { git = "https://github.com/paritytech/substrate", default-features = false, rev = "93569d0d1af7aa5eb67b9de8b58d7fffde63b421" }
frame-system = { package = "frame-system", git = "https://github.com/paritytech/substrate", default-features = false, rev = "93569d0d1af7aa5eb67b9de8b58d7fffde63b421" }
>>>>>>> 6ab2234e

pallet-timestamp = { package = "pallet-timestamp", git = "https://github.com/paritytech/substrate", default-features = false, rev = "a439a7aa5a9a3df2a42d9b25ea04288d3a0866e8" }
pallet-transaction-payment = { package = "pallet-transaction-payment", path = "../transaction-payment", default-features = false  }
pallet-session = { package = "pallet-session", git = "https://github.com/paritytech/substrate", default-features = false, rev = "93569d0d1af7aa5eb67b9de8b58d7fffde63b421" }

[dev-dependencies]
test-client = { package = "substrate-test-runtime-client", git = "https://github.com/paritytech/substrate", rev = "a439a7aa5a9a3df2a42d9b25ea04288d3a0866e8" }
lazy_static = "1.4.0"

[features]
equalize = []
default = ["std", "equalize"]
no_std = []
only-staking = []
std = [
	"codec/std",
	"sp-core/std",
	"sp-std/std",
	"sp-io/std",
	"sp-api/std",
	"sp-arithmetic/std",
	"sp-runtime/std",
	"frame-support/std",
	"frame-system/std",
	"pallet-timestamp/std",
	"polymesh-primitives/std",
	"pallet-session/std"
]<|MERGE_RESOLUTION|>--- conflicted
+++ resolved
@@ -7,7 +7,7 @@
 [dependencies]
 polymesh-primitives = { package = "polymesh-primitives", path = "../../primitives", default-features = false }
 
-codec = { package = "parity-scale-codec", version = "^1.1.0", default-features = false, features = ["derive"] }
+codec = { package = "parity-scale-codec", version = "1.2.0", default-features = false, features = ["derive"] }
 serde = { version = "1.0.104", default-features = false }
 serde_derive = { version = "1.0.104", optional = true, default-features = false}
 
@@ -19,14 +19,9 @@
 sp-arithmetic = { package = "sp-arithmetic", git = "https://github.com/paritytech/substrate", default-features = false, rev = "a439a7aa5a9a3df2a42d9b25ea04288d3a0866e8" }
 sp-runtime = { package = "sp-runtime", git = "https://github.com/paritytech/substrate", default-features = false, rev = "a439a7aa5a9a3df2a42d9b25ea04288d3a0866e8" }
 
-<<<<<<< HEAD
 
 frame-support = { git = "https://github.com/paritytech/substrate", default-features = false, rev = "a439a7aa5a9a3df2a42d9b25ea04288d3a0866e8" }
 frame-system = { package = "frame-system", git = "https://github.com/paritytech/substrate", default-features = false, rev = "a439a7aa5a9a3df2a42d9b25ea04288d3a0866e8" }
-=======
-frame-support = { git = "https://github.com/paritytech/substrate", default-features = false, rev = "93569d0d1af7aa5eb67b9de8b58d7fffde63b421" }
-frame-system = { package = "frame-system", git = "https://github.com/paritytech/substrate", default-features = false, rev = "93569d0d1af7aa5eb67b9de8b58d7fffde63b421" }
->>>>>>> 6ab2234e
 
 pallet-timestamp = { package = "pallet-timestamp", git = "https://github.com/paritytech/substrate", default-features = false, rev = "a439a7aa5a9a3df2a42d9b25ea04288d3a0866e8" }
 pallet-transaction-payment = { package = "pallet-transaction-payment", path = "../transaction-payment", default-features = false  }
@@ -42,7 +37,9 @@
 no_std = []
 only-staking = []
 std = [
+	"serde_derive",
 	"codec/std",
+	"serde/std",
 	"sp-core/std",
 	"sp-std/std",
 	"sp-io/std",
@@ -53,5 +50,6 @@
 	"frame-system/std",
 	"pallet-timestamp/std",
 	"polymesh-primitives/std",
-	"pallet-session/std"
+	"pallet-session/std",
+	"pallet-transaction-payment/std"
 ]