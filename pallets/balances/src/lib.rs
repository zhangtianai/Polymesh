--- conflicted
+++ resolved
@@ -139,7 +139,6 @@
 //!     controller: &T::AccountId,
 //!     ledger: &StakingLedger<T>
 //! ) {
-<<<<<<< HEAD
 //! 	T::Currency::set_lock(
 //! 		STAKING_ID,
 //! 		&ledger.stash,
@@ -147,16 +146,6 @@
 //! 		WithdrawReasons::all()
 //! 	);
 //! 	// <Ledger<T>>::insert(controller, ledger); // Commented out as we don't have access to Staking's storage here.
-=======
-//! T::Currency::set_lock(
-//!     STAKING_ID,
-//!     &ledger.stash,
-//!     ledger.total,
-//!     T::BlockNumber::max_value(),
-//!     WithdrawReasons::all()
-//! );
-//! // <Ledger<T>>::insert(controller, ledger); // Commented out as we don't have access to Staking's storage here.
->>>>>>> 6ab2234e
 //! }
 //! # fn main() {}
 //! ```
@@ -170,6 +159,7 @@
 //! * Total issued balanced of all accounts should be less than `Trait::Balance::max_value()`.
 
 #![cfg_attr(not(feature = "std"), no_std)]
+
 use polymesh_primitives::{
     traits::{BlockRewardsReserveCurrency, IdentityCurrency},
     AccountKey, IdentityId, Permission, Signatory,
