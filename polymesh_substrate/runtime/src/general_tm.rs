use crate::asset;
use crate::asset::HasOwner;
use crate::identity;
use crate::identity::IdentityTrait;
use crate::utils;

use rstd::prelude::*;
use runtime_primitives::traits::As;
use support::{
    decl_event, decl_module, decl_storage, dispatch::Result, ensure, StorageMap, StorageValue,
};
use system::{self, ensure_signed};

/// The module's configuration trait.
pub trait Trait: timestamp::Trait + system::Trait + utils::Trait {
    // TODO: Add other types and constants required configure this module.

    /// The overarching event type.
    type Event: From<Event<Self>> + Into<<Self as system::Trait>::Event>;
    type Asset: asset::HasOwner<Self::AccountId>;
    type Identity: identity::IdentityTrait<Self::AccountId>;
}

#[derive(parity_codec::Encode, parity_codec::Decode, Default, Clone, PartialEq, Debug)]
<<<<<<< HEAD
pub struct Whitelist<U,V> {
=======
pub struct Restriction {
    name: Vec<u8>,
    restriction_type: u16,
    active: bool,
}

#[derive(parity_codec::Encode, parity_codec::Decode, Default, Clone, PartialEq, Debug)]
pub struct Whitelist<U, V> {
>>>>>>> 12136d91
    investor: V,
    can_send_after: U,
    can_receive_after: U,
}

decl_storage! {
    trait Store for Module<T: Trait> as GeneralTM {

        // Tokens can have multiple whitelists that (for now) check entries individually within each other
        WhitelistsByToken get(whitelists_by_token): map (Vec<u8>, u32) => Vec<Whitelist<T::Moment, T::AccountId>>;

        WhitelistForTokenAndAddress get(whitelist_for_restriction): map (Vec<u8>, u32, T::AccountId) => Whitelist<T::Moment, T::AccountId>;

        WhitelistEntriesCount get(whitelist_entries_count): map (Vec<u8>,u32) => u64;
        WhitelistCount get(whitelist_count): u32;

    }
}

decl_module! {
    /// The module declaration.
    pub struct Module<T: Trait> for enum Call where origin: T::Origin {
        // Initializing events
        // this is needed only if you are using events in your module
        fn deposit_event<T>() = default;

        pub fn add_to_whitelist(origin, _ticker: Vec<u8>, _whitelistId: u32, _investor: T::AccountId, expiry: T::Moment) -> Result {
            let sender = ensure_signed(origin)?;
            let ticker = Self::_toUpper(_ticker);
            ensure!(Self::is_owner(ticker.clone(),sender.clone()),"Sender must be the token owner");

            let whitelist = Whitelist {
                investor: _investor.clone(),
                can_send_after:expiry.clone(),
                can_receive_after:expiry
            };

            //Get whitelist entries for this token + whitelistId
            let mut whitelists_for_token = Self::whitelists_by_token((ticker.clone(), _whitelistId.clone()));

            //Get how many entries this whiteslist has and increase it if we are adding a new entry
            let entries_count = Self::whitelist_entries_count((ticker.clone(),_whitelistId.clone()));

            // TODO: Make sure we are only increasing the count if it's a new entry and not just an update of an existing entry
            let new_entries_count = entries_count.checked_add(1).ok_or("overflow in calculating next entry count")?;
            <WhitelistEntriesCount<T>>::insert((ticker.clone(), _whitelistId),new_entries_count);

            // If this is the first entry for this whitelist, increase the whitelists count so then we can loop through them.
            if new_entries_count == 1 {
                let whitelist_count = Self::whitelist_count();
                let new_whitelist_count = whitelist_count.checked_add(1).ok_or("overflow in calculating next whitelist count")?;
                <WhitelistCount<T>>::put(new_whitelist_count);
            }

            whitelists_for_token.push(whitelist.clone());

            //PABLO: TODO: don't add the restriction to the array if it already exists
            <WhitelistsByToken<T>>::insert((ticker.clone(), _whitelistId.clone()), whitelists_for_token);

            <WhitelistForTokenAndAddress<T>>::insert((ticker.clone(), _whitelistId, _investor),whitelist);

            runtime_io::print("Created restriction!!!");
            //<general_tm::Module<T>>::add_to_whitelist(sender,token_id,_investor,expiry);

            Ok(())
        }
    }
}

decl_event!(
    pub enum Event<T>
    where
        AccountId = <T as system::Trait>::AccountId,
    {
        Example(u32, AccountId, AccountId),
    }
);

impl<T: Trait> Module<T> {
    pub fn is_owner(_ticker: Vec<u8>, sender: T::AccountId) -> bool {
        let ticker = Self::_toUpper(_ticker);
        T::Asset::is_owner(ticker.clone(), sender)
        // let token = T::Asset::token_details(token_id);
        // token.owner == sender
    }

    // Transfer restriction verification logic
    pub fn verify_restriction(
        _ticker: Vec<u8>,
        from: T::AccountId,
        to: T::AccountId,
        value: T::TokenBalance,
    ) -> Result {
        let ticker = Self::_toUpper(_ticker);
        let now = <timestamp::Module<T>>::get();

        let investorFrom = T::Identity::investor_data(from.clone());
        ensure!(
            investorFrom.active && investorFrom.access_level == 1,
            "From account is not active"
        );

        // loop through existing whitelists
        let whitelist_count = Self::whitelist_count();

        for x in 0..whitelist_count {
            let whitelist_for_from =
                Self::whitelist_for_restriction((ticker.clone(), x, from.clone()));
            let whitelist_for_to = Self::whitelist_for_restriction((ticker.clone(), x, to.clone()));
            if (whitelist_for_from.can_send_after > T::Moment::sa(0)
                && now >= whitelist_for_from.can_send_after)
                && (whitelist_for_to.can_receive_after > T::Moment::sa(0)
                    && now > whitelist_for_to.can_receive_after)
            {
                return Ok(());
            }
        }

        Err("Cannot Transfer: General TM restrictions not satisfied")
    }

    fn _toUpper(_hexArray: Vec<u8>) -> Vec<u8> {
        let mut hexArray = _hexArray.clone();
        for i in &mut hexArray {
            if *i >= 97 && *i <= 122 {
                *i -= 32;
            }
        }
        return hexArray;
    }
}

/// tests for this module
#[cfg(test)]
mod tests {
    use super::*;

    use primitives::{Blake2Hasher, H256};
    use runtime_io::with_externalities;
    use runtime_primitives::{
        testing::{Digest, DigestItem, Header},
        traits::{BlakeTwo256, IdentityLookup},
        BuildStorage,
    };
    use support::{assert_ok, impl_outer_origin};

    impl_outer_origin! {
        pub enum Origin for Test {}
    }

    // For testing the module, we construct most of a mock runtime. This means
    // first constructing a configuration type (`Test`) which `impl`s each of the
    // configuration traits of modules we want to use.
    #[derive(Clone, Eq, PartialEq)]
    pub struct Test;
    impl system::Trait for Test {
        type Origin = Origin;
        type Index = u64;
        type BlockNumber = u64;
        type Hash = H256;
        type Hashing = BlakeTwo256;
        type Digest = Digest;
        type AccountId = u64;
        type Lookup = IdentityLookup<Self::AccountId>;
        type Header = Header;
        type Event = ();
        type Log = DigestItem;
    }
    impl Trait for Test {
        type Event = ();
    }
    type TransferValidationModule = Module<Test>;

    // This function basically just builds a genesis storage key/value store according to
    // our desired mockup.
    fn new_test_ext() -> runtime_io::TestExternalities<Blake2Hasher> {
        system::GenesisConfig::<Test>::default()
            .build_storage()
            .unwrap()
            .0
            .into()
    }
}<|MERGE_RESOLUTION|>--- conflicted
+++ resolved
@@ -22,18 +22,7 @@
 }
 
 #[derive(parity_codec::Encode, parity_codec::Decode, Default, Clone, PartialEq, Debug)]
-<<<<<<< HEAD
 pub struct Whitelist<U,V> {
-=======
-pub struct Restriction {
-    name: Vec<u8>,
-    restriction_type: u16,
-    active: bool,
-}
-
-#[derive(parity_codec::Encode, parity_codec::Decode, Default, Clone, PartialEq, Debug)]
-pub struct Whitelist<U, V> {
->>>>>>> 12136d91
     investor: V,
     can_send_after: U,
     can_receive_after: U,
