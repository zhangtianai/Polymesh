--- conflicted
+++ resolved
@@ -172,29 +172,7 @@
             let sender = ensure_signed(_origin)?;
 
             ensure!(Self::is_owner(ticker.clone(), sender.clone()), "user is not authorized");
-
-<<<<<<< HEAD
             Self::_mint(_ticker,to,value)
-            
-=======
-            //Increase receiver balance
-            let current_to_balance = Self::balance_of((ticker.clone(), to.clone()));
-            let updated_to_balance = current_to_balance.checked_add(&value).ok_or("overflow in calculating balance")?;
-
-             //Increase total suply
-            let mut token = Self::token_details(ticker.clone());
-            token.total_supply = token.total_supply.checked_add(&value).ok_or("overflow in calculating balance")?;
-
-            Self::_update_checkpoint(ticker.clone(), to.clone(), current_to_balance);
-
-            <BalanceOf<T>>::insert((ticker.clone(), to.clone()), updated_to_balance);
-            <Tokens<T>>::insert(ticker.clone(), token);
-
-            Self::deposit_event(RawEvent::Minted(ticker.clone(), to, value));
-
-            Ok(())
-
->>>>>>> 12136d91
         }
 
         pub fn burn(_origin, _ticker: Vec<u8>, value: T::TokenBalance) -> Result {
