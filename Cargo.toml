[package]
name = "polymesh"
version = "2.0.0"
authors = ["Anonymous"]
build = "build.rs"
edition = "2018"

[[bin]]
name = "polymesh"
path = "src/main.rs"

[workspace]
members = [
    "primitives",
    "pallets/runtime/common",
    "pallets/runtime/develop",
    "pallets/runtime/testnet-v1",
    "pallets/common",
    "pallets/transaction-payment",
    "pallets/transaction-payment/rpc",
    "pallets/transaction-payment/rpc/runtime-api",
    "pallets/staking",
    "pallets/staking/rpc",
    "pallets/staking/rpc/runtime-api",
    "pallets/staking/reward-curve",
    "pallets/pips",
    "pallets/pips/rpc",
    "pallets/pips/rpc/runtime-api",
    "pallets/identity",
    "pallets/identity/rpc",
    "pallets/identity/rpc/runtime-api",
    "pallets/im-online",
    "pallets/balances",
    "pallets/committee",
    "pallets/group",
    "pallets/protocol-fee",
    "pallets/multisig",
    "pallets/cdd-offchain-worker",
    "pallets/protocol-fee/rpc",
    "pallets/protocol-fee/rpc/runtime-api",
    "pallets/treasury",
]

[dependencies]
polymesh-primitives = { path = "primitives" }
polymesh-common-utilities = { package = "polymesh-common-utilities", path = "pallets/common", default-features = false }
polymesh-runtime-common = { package = "polymesh-runtime-common", path = "pallets/runtime/common", default-features = false }
polymesh-runtime-develop = { package = "polymesh-runtime-develop", path = "pallets/runtime/develop" }
polymesh-runtime-testnet-v1 = { package = "polymesh-runtime-testnet-v1", path = "pallets/runtime/testnet-v1" }
pallet-transaction-payment-rpc = { package = "pallet-transaction-payment-rpc", path = "pallets/transaction-payment/rpc", default-features = false }
pallet-transaction-payment-rpc-runtime-api = { package = "pallet-transaction-payment-rpc-runtime-api", path = "pallets/transaction-payment/rpc/runtime-api", default-features = false }
pallet-protocol-fee-rpc-runtime-api = { package = "pallet-protocol-fee-rpc-runtime-api", path = "pallets/protocol-fee/rpc/runtime-api", default-features = false }
pallet-contracts-rpc-runtime-api = { package = "pallet-contracts-rpc-runtime-api", git = "https://github.com/paritytech/substrate", rev = "a439a7aa5a9a3df2a42d9b25ea04288d3a0866e8", default-features = false }
pallet-staking-rpc = { package = "pallet-staking-rpc", path = "pallets/staking/rpc", default-features = false }
<<<<<<< HEAD
pallet-staking-rpc-runtime-api = { package = "pallet-staking-rpc-runtime-api", path = "pallets/staking/rpc/runtime-api", default-features = false }
pallet-mips-rpc = { package = "pallet-mips-rpc", path = "pallets/mips/rpc", default-features = false }
pallet-mips-rpc-runtime-api = { package = "pallet-mips-rpc-runtime-api", path = "pallets/mips/rpc/runtime-api", default-features = false }
pallet-identity-rpc = { package = "pallet-identity-rpc", path = "pallets/identity/rpc", default-features = false }
pallet-identity-rpc-runtime-api = { package = "pallet-identity-rpc-runtime-api", path = "pallets/identity/rpc/runtime-api", default-features = false }
=======
pallet-pips-rpc = { package = "pallet-pips-rpc", path = "pallets/pips/rpc", default-features = false }
polymesh-runtime-identity-rpc = { package = "polymesh-runtime-identity-rpc", path = "pallets/identity/rpc", default-features = false }
>>>>>>> 13ffdf29
im-online = { package = "pallet-im-online", path = "pallets/im-online", default-features = false }
pallet-protocol-fee = { package = "pallet-protocol-fee", path = "pallets/protocol-fee", default-features = false }
pallet-protocol-fee-rpc = { package = "pallet-protocol-fee-rpc", path = "pallets/protocol-fee/rpc", default-features = false }
pallet-treasury = { package = "pallet-treasury", path = "pallets/treasury", default-features = false }

parking_lot = "0.10.0"
tokio = "0.2.13"
ctrlc = { version = "3.1.4", features = ["termination"] }
lazy_static = "1.4.0"
log = "0.4.8"
futures = "0.3.4"
hex-literal = "0.2.1"
jsonrpc-core = "14.0.5"
serde_json = '1.0.48'
structopt = "0.3.12"
chrono = { version = "0.4.11", default-features = false }
linregress = { version = "0.1", optional = true }

codec = { version = "1.2.0", package = "parity-scale-codec" }
frame-benchmarking = { package = "frame-benchmarking", git = "https://github.com/paritytech/substrate", rev = "a439a7aa5a9a3df2a42d9b25ea04288d3a0866e8" }
sc-rpc = { git = "https://github.com/paritytech/substrate", rev = "a439a7aa5a9a3df2a42d9b25ea04288d3a0866e8" }
sc-chain-spec = { git = "https://github.com/paritytech/substrate", rev = "a439a7aa5a9a3df2a42d9b25ea04288d3a0866e8" }
sp-api = { git = "https://github.com/paritytech/substrate", rev = "a439a7aa5a9a3df2a42d9b25ea04288d3a0866e8" }
sp-io = { git = "https://github.com/paritytech/substrate", rev = "a439a7aa5a9a3df2a42d9b25ea04288d3a0866e8" }
sp-offchain = { git = "https://github.com/paritytech/substrate", rev = "a439a7aa5a9a3df2a42d9b25ea04288d3a0866e8" }
sp-block-builder = { git = "https://github.com/paritytech/substrate", rev = "a439a7aa5a9a3df2a42d9b25ea04288d3a0866e8" }
sp-blockchain = { git = "https://github.com/paritytech/substrate", rev = "a439a7aa5a9a3df2a42d9b25ea04288d3a0866e8" }
sp-runtime = { git = "https://github.com/paritytech/substrate", rev = "a439a7aa5a9a3df2a42d9b25ea04288d3a0866e8" }
sp-session = { git = "https://github.com/paritytech/substrate", rev = "a439a7aa5a9a3df2a42d9b25ea04288d3a0866e8" }
sp-core = { package = "sp-core", git = "https://github.com/paritytech/substrate", rev = "a439a7aa5a9a3df2a42d9b25ea04288d3a0866e8" }
sc-client = { git = "https://github.com/paritytech/substrate", rev = "a439a7aa5a9a3df2a42d9b25ea04288d3a0866e8" }
sc-client-api = { git = "https://github.com/paritytech/substrate", rev = "a439a7aa5a9a3df2a42d9b25ea04288d3a0866e8" }
sc-client-db = { package = "sc-client-db", git = "https://github.com/paritytech/substrate", rev = "a439a7aa5a9a3df2a42d9b25ea04288d3a0866e8" }
sc-executor = { git = "https://github.com/paritytech/substrate", rev = "a439a7aa5a9a3df2a42d9b25ea04288d3a0866e8" }
sc-network = { package = "sc-network", git = "https://github.com/paritytech/substrate", rev = "a439a7aa5a9a3df2a42d9b25ea04288d3a0866e8" }
sp-consensus = { package = "sp-consensus", git = "https://github.com/paritytech/substrate", rev = "a439a7aa5a9a3df2a42d9b25ea04288d3a0866e8" }
grandpa = { package = "sc-finality-grandpa", git = "https://github.com/paritytech/substrate", rev = "a439a7aa5a9a3df2a42d9b25ea04288d3a0866e8" }
grandpa-primitives = { package = "sp-finality-grandpa", git = "https://github.com/paritytech/substrate", rev = "a439a7aa5a9a3df2a42d9b25ea04288d3a0866e8" }
sp-inherents = { package = "sp-inherents", git = "https://github.com/paritytech/substrate", rev = "a439a7aa5a9a3df2a42d9b25ea04288d3a0866e8" }
sc-service = { git = "https://github.com/paritytech/substrate", rev = "a439a7aa5a9a3df2a42d9b25ea04288d3a0866e8" }
sc-cli = { git = "https://github.com/paritytech/substrate", rev = "a439a7aa5a9a3df2a42d9b25ea04288d3a0866e8" }
sc-telemetry = { package = "sc-telemetry", git = "https://github.com/paritytech/substrate", rev = "a439a7aa5a9a3df2a42d9b25ea04288d3a0866e8" }
sc-transaction-pool = { package = "sc-transaction-pool", git = "https://github.com/paritytech/substrate", rev = "a439a7aa5a9a3df2a42d9b25ea04288d3a0866e8" }
sp-transaction-pool = { package = "sp-transaction-pool", git = "https://github.com/paritytech/substrate", rev = "a439a7aa5a9a3df2a42d9b25ea04288d3a0866e8" }
sc-keystore = { git = "https://github.com/paritytech/substrate", rev = "a439a7aa5a9a3df2a42d9b25ea04288d3a0866e8" }
sc-consensus-babe = { package = "sc-consensus-babe", git = "https://github.com/paritytech/substrate", rev = "a439a7aa5a9a3df2a42d9b25ea04288d3a0866e8" }
sp-consensus-babe = { package = "sp-consensus-babe", git = "https://github.com/paritytech/substrate", default-features = false, rev = "a439a7aa5a9a3df2a42d9b25ea04288d3a0866e8" }
sc-basic-authorship = { package = "sc-basic-authorship", git = "https://github.com/paritytech/substrate", rev = "a439a7aa5a9a3df2a42d9b25ea04288d3a0866e8" }
contracts = { package = "pallet-contracts", git = "https://github.com/paritytech/substrate", rev = "a439a7aa5a9a3df2a42d9b25ea04288d3a0866e8" }
sc-authority-discovery = { package = "sc-authority-discovery", git = "https://github.com/paritytech/substrate", rev = "a439a7aa5a9a3df2a42d9b25ea04288d3a0866e8" }
sp-authority-discovery = { package = "sp-authority-discovery", git = "https://github.com/paritytech/substrate", rev = "a439a7aa5a9a3df2a42d9b25ea04288d3a0866e8" }
contracts-rpc = { package = "pallet-contracts-rpc", git = "https://github.com/paritytech/substrate", rev = "a439a7aa5a9a3df2a42d9b25ea04288d3a0866e8" }
prometheus-endpoint = { package = "substrate-prometheus-endpoint", git = "https://github.com/paritytech/substrate", rev = "a439a7aa5a9a3df2a42d9b25ea04288d3a0866e8" }
frame-system-rpc-runtime-api = { package = "frame-system-rpc-runtime-api", git = "https://github.com/paritytech/substrate", rev = "a439a7aa5a9a3df2a42d9b25ea04288d3a0866e8" }


[build-dependencies]
vergen = "3.1.0"

[features]
default = []
runtime-benchmarks = [
    "linregress",
    "polymesh-runtime-common/runtime-benchmarks",
]<|MERGE_RESOLUTION|>--- conflicted
+++ resolved
@@ -52,16 +52,11 @@
 pallet-protocol-fee-rpc-runtime-api = { package = "pallet-protocol-fee-rpc-runtime-api", path = "pallets/protocol-fee/rpc/runtime-api", default-features = false }
 pallet-contracts-rpc-runtime-api = { package = "pallet-contracts-rpc-runtime-api", git = "https://github.com/paritytech/substrate", rev = "a439a7aa5a9a3df2a42d9b25ea04288d3a0866e8", default-features = false }
 pallet-staking-rpc = { package = "pallet-staking-rpc", path = "pallets/staking/rpc", default-features = false }
-<<<<<<< HEAD
 pallet-staking-rpc-runtime-api = { package = "pallet-staking-rpc-runtime-api", path = "pallets/staking/rpc/runtime-api", default-features = false }
-pallet-mips-rpc = { package = "pallet-mips-rpc", path = "pallets/mips/rpc", default-features = false }
-pallet-mips-rpc-runtime-api = { package = "pallet-mips-rpc-runtime-api", path = "pallets/mips/rpc/runtime-api", default-features = false }
+pallet-pips-rpc = { package = "pallet-pips-rpc", path = "pallets/pips/rpc", default-features = false }
+pallet-pips-rpc-runtime-api = { package = "pallet-pips-rpc-runtime-api", path = "pallets/pips/rpc/runtime-api", default-features = false }
 pallet-identity-rpc = { package = "pallet-identity-rpc", path = "pallets/identity/rpc", default-features = false }
 pallet-identity-rpc-runtime-api = { package = "pallet-identity-rpc-runtime-api", path = "pallets/identity/rpc/runtime-api", default-features = false }
-=======
-pallet-pips-rpc = { package = "pallet-pips-rpc", path = "pallets/pips/rpc", default-features = false }
-polymesh-runtime-identity-rpc = { package = "polymesh-runtime-identity-rpc", path = "pallets/identity/rpc", default-features = false }
->>>>>>> 13ffdf29
 im-online = { package = "pallet-im-online", path = "pallets/im-online", default-features = false }
 pallet-protocol-fee = { package = "pallet-protocol-fee", path = "pallets/protocol-fee", default-features = false }
 pallet-protocol-fee-rpc = { package = "pallet-protocol-fee-rpc", path = "pallets/protocol-fee/rpc", default-features = false }
