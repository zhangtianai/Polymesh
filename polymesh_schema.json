{
    "IdentityId":"H256",
    "Ticker": "[u8; 12]",
    "AssetType": {
        "_enum": {
            "Equity": "",
            "Debt": "",
            "Commodity": "",
            "StructuredProduct": "",
            "Custom": "Vec<u8>"
        }
    },
    "IdentifierType": {
        "_enum": {
            "Isin": "",
            "Cusip": "",
            "Custom": "Vec<u8>"
        }
    },
    "SecurityToken": {
        "name": "Vec<u8>",
        "total_supply": "Balance",
        "owner_did": "IdentityId",
        "divisible": "bool",
        "asset_type": "AssetType"
    },
    "LinkedKeyInfo": {
        "_enum": {
            "Unique": "IdentityId",
            "Group": "Vec<IdentityId>"
        }
    },
    "Key": "[u8;32]",
    "Permission": {
        "_enum": [
            "Full",
            "Admin",
            "Operator",
            "SpendFunds"
       ]
    },
    "Link": {
        "link_data": "LinkData",
        "expiry": "Option<Moment>",
        "next_link": "u64",
        "previous_link": "u64"
    },
    "LinkData": {
       "_enum": {
            "TickerOwned": "Ticker",
            "TokenOwned": "Ticker"
       }
    },
    "SignerType": {
        "_enum": [
            "External",
            "Identity",
            "MultiSig",
            "Relayer"
        ]
    },
    "Signer":{
       "_enum": {
            "Identity": "IdentityId",
            "Key": "Key"
        }
    },
    "SigningItem": {
        "signer": "Signer",
        "signer_type": "SignerType",
        "permissions": "Vec<Permission>"
    },
    "SigningItemWithAuth":{
        "signing_item": "SigningItem",
        "auth_signature": "Signature"
    },
    "IdentityRole": {
        "_enum": [
            "Issuer",
            "SimpleTokenIssuer",
            "Validator",
            "ClaimIssuer",
            "Investor",
            "NodeRunner",
            "PM",
            "KYCAMLClaimIssuer",
            "AccreditedInvestorClaimIssuer",
            "VerifiedIdentityClaimIssuer"
        ]
    },
    "PreAuthorizedKeyInfo": {
        "target_id": "IdentityId",
        "signing_item": "SigningItem"
    },
    "DidRecord": {
        "roles": "Vec<IdentityRole>",
        "master_key": "Key",
        "signing_items": "Vec<SigningItem>"
    },
    "Claim": {
        "issuance_date": "Moment",
        "expiry": "Moment",
        "claim_value": "ClaimValue"
    },
    "ClaimMetaData": {
        "claim_key": "Vec<u8>",
        "claim_issuer": "IdentityId"
    },
    "ClaimValue": {
        "data_type": "DataTypes",
        "value": "Vec<u8>"
    },
    "ClaimRecord": {
        "did": "IdentityId",
        "claim_key": "Vec<u8>",
        "expiry": "Moment",
        "claim_value": "ClaimValue"
    },
    "DataTypes": {
        "_enum": [
            "U8",
            "U16",
            "U32",
            "U64",
            "U128",
            "Bool",
            "VecU8"
        ]
    },
    "AssetRule": {
        "sender_rules": "Vec<RuleData>",
        "receiver_rules":"Vec<RuleData>"
    },
    "Operators": {
        "_enum": [
            "EqualTo",
            "NotEqualTo",
            "LessThan",
            "GreaterThan",
            "LessOrEqualTo",
            "GreaterOrEqualTo"
        ]
    },
    "RuleData": {
        "key": "Vec<u8>",
        "value": "Vec<u8>",
        "trusted_issuers": "Vec<IdentityId>",
        "operator": "Operators"
    },
    "STO": {
        "beneficiary_did": "IdentityId",
        "cap": "Balance",
        "sold": "Balance",
        "rate": "u64",
        "start_date": "Moment",
        "end_date": "Moment",
        "active": "bool"
    },
    "Investment": {
        "investor_did": "IdentityId",
        "amount_paid": "Balance",
        "tokens_purchased": "Balance",
        "last_purchase_date": "Moment"
    },
    "SimpleTokenRecord": {
        "ticker": "Ticker",
        "total_supply": "Balance",
        "owner_did": "IdentityId"
    },
    "FeeOf": "Balance",
    "Dividend": {
        "amount": "Balance",
        "active": "bool",
        "maturates_at": "Option<u64>",
        "expires_at": "Option<u64>",
        "payout_currency": "Option<Vec<u8>>",
        "checkpoint_id": "u64"
    },
    "TargetIdAuthorization": {
        "target_id": "IdentityId",
        "nonce": "u64",
        "expires_at": "Moment"
    },
    "TickerRegistration": {
        "owner": "IdentityId",
        "expiry": "Option<Moment>"
    },
    "TickerRegistrationConfig": {
        "max_ticker_length": "u8",
        "registration_length": "Option<Moment>"
    },
    "SignData": {
        "custodian_did": "IdentityId",
        "holder_did": "IdentityId",
        "ticker": "Ticker",
        "value": "Balance",
        "nonce": "u16"
    },
    "Motion": {
        "title": "Vec<u8>",
        "info_link": "Vec<u8>",
        "choices": "Vec<Vec<u8>>"
    },
    "Ballot": {
        "checkpoint_id": "u64",
        "voting_start": "Moment",
        "voting_end": "Moment",
        "motions": "Vec<Motion>"
    },
    "MipsMetadata": {
        "index": "u32",
        "end": "u64",
        "proposal_hash": "Hash"
    },
    "Votes": {
        "index": "u32",
        "ayes": "Vec<(IdentityId, Balance)>",
        "nays": "Vec<(IdentityId, Balance)>"
    },
    "MipsIndex": "u32",
    "MipsPriority": {
        "_enum": [
            "High",
            "Normal"
        ]
    },
    "MIP": {
        "index": "MipsIndex",
        "proposal":"Call"
    },
    "ReferendumInfo": {
        "index": "MipsIndex",
        "priority": "MipsPriority",
        "proposal_hash": "Hash"
    },
    "TickerTransferApproval": {
        "authorized_by": "IdentityId",
        "next_ticker": "Option<Ticker>",
        "previous_ticker": "Option<Ticker>"
    },
    "OffChainSignature": "H512",
    "PermissionedValidator": {
        "compliance": "Compliance"
    },
    "Authorization": {
        "authorization_data": "AuthorizationData",
        "authorized_by": "IdentityId",
        "expiry": "Option<Moment>",
        "next_authorization": "u64",
        "previous_authorization": "u64"
    },
    "AuthorizationData": {
        "_enum": {
            "AttestMasterKeyRotation": "IdentityId",
            "RotateMasterKey": "IdentityId",
            "TransferTicker": "Ticker",
            "AddMultiSigSigner": "",
            "TransferTokenOwnership": "Ticker",
            "Custom": "Vec<u8>",
            "NoData": ""
        }
    },
    "Compliance": {
        "_enum": [
            "Pending",
            "Active"
        ]
    },
<<<<<<< HEAD
    "AuthorizationNonce": "u64",
    "SmartExtensionTypes": {
        "_enum": {
            "TransferManager": "",
            "Offerings": "",
            "Custom": "Vec<u8>"
        }
    },
    "SmartExtension": {
        "extension_type": "SmartExtensionTypes",
        "extension_name": "Vec<u8>",
        "extension_id": "IdentityId",
        "is_archive": "bool"
    },
=======
>>>>>>> bc5b9b4f
    "ProportionMatch": {
        "_enum": [ 
            "AtLeast",
            "MoreThan"
        ]
    },
    "AuthorizationNonce": "u64",
    "Counter": "u64"
}<|MERGE_RESOLUTION|>--- conflicted
+++ resolved
@@ -266,8 +266,6 @@
             "Active"
         ]
     },
-<<<<<<< HEAD
-    "AuthorizationNonce": "u64",
     "SmartExtensionTypes": {
         "_enum": {
             "TransferManager": "",
@@ -281,8 +279,6 @@
         "extension_id": "IdentityId",
         "is_archive": "bool"
     },
-=======
->>>>>>> bc5b9b4f
     "ProportionMatch": {
         "_enum": [ 
             "AtLeast",
