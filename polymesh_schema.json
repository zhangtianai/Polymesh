{
    "IdentityId":"[u8; 32]",
    "Ticker": "[u8; 12]",
    "PosRatio": "(u32, u32)",
    "DocumentName": "Text",
    "DocumentUri": "Text",
    "DocumentHash": "Text",
    "Document": {
        "name": "DocumentName",
        "uri": "DocumentUri",
        "content_hash": "DocumentHash"
    },
    "AssetType": {
        "_enum": {
            "Equity": "",
            "Debt": "",
            "Commodity": "",
            "StructuredProduct": "",
            "Custom": "Vec<u8>"
        }
    },
    "IdentifierType": {
        "_enum": {
            "Cins": "",
            "Cusip": "",
            "Isin": ""
        }
    },
    "TokenName": "Text",
    "AssetIdentifier": "Text",
    "FundingRoundName": "Text",
    "SecurityToken": {
        "name": "TokenName",
        "total_supply": "Balance",
        "owner_did": "IdentityId",
        "divisible": "bool",
        "asset_type": "AssetType",
        "link_id": "u64"
    },
    "LinkedKeyInfo": {
        "_enum": {
            "Unique": "IdentityId",
            "Group": "Vec<IdentityId>"
        }
    },
    "AccountKey": "[u8;32]",
    "Permission": {
        "_enum": [
            "Full",
            "Admin",
            "Operator",
            "SpendFunds"
        ]
    },
    "Link": {
        "link_data": "LinkData",
        "expiry": "Option<Moment>",
        "link_id": "u64"
    },
    "LinkData": {
       "_enum": {
            "DocumentOwned": "Document",
            "TickerOwned": "Ticker",
            "TokenOwned": "Ticker"
        }
    },
    "SignatoryType": {
        "_enum": [
            "External",
            "Identity",
            "MultiSig",
            "Relayer"
        ]
    },
    "Signatory":{
        "_enum": {
            "Identity": "IdentityId",
            "AccountKey": "AccountKey"
        }
    },
    "SigningItem": {
        "signer": "Signatory",
        "signer_type": "SignatoryType",
        "permissions": "Vec<Permission>"
    },
    "SigningItemWithAuth":{
        "signing_item": "SigningItem",
        "auth_signature": "Signature"
    },
    "IdentityRole": {
        "_enum": [
            "Issuer",
            "SimpleTokenIssuer",
            "Validator",
            "ClaimIssuer",
            "Investor",
            "NodeRunner",
            "PM",
            "CDDAMLClaimIssuer",
            "AccreditedInvestorClaimIssuer",
            "VerifiedIdentityClaimIssuer"
        ]
    },
    "PreAuthorizedKeyInfo": {
        "target_id": "IdentityId",
        "signing_item": "SigningItem"
    },
    "DidRecord": {
        "roles": "Vec<IdentityRole>",
        "master_key": "AccountKey",
        "signing_items": "Vec<SigningItem>"
    },
    "JurisdictionName": "Text",
    "Scope": "IdentityId",
    "Claim": {
        "_enum": {
            "Accredited": "Scope",
            "Affiliate": "Scope",
            "BuyLockup": "Scope",
            "SellLockup": "Scope",
            "CustomerDueDiligence": "",
            "KnowYourCustomer": "Scope",
            "Jurisdiction": "(JurisdictionName, Scope)",
            "Whitelisted": "Scope",
            "Blacklisted": "Scope",
            "NoData": ""
        }
    },
    "ClaimType": {
        "_enum": {
            "Accredited": "",
            "Affiliate": "",
            "BuyLockup": "",
            "SellLockup": "",
            "CustomerDueDiligence": "",
            "KnowYourCustomer": "",
            "Jurisdiction": "",
            "Whitelisted": "",
            "Blacklisted": "",
            "NoType": ""
        }
    },
    "IdentityClaim": {
        "claim_issuer": "IdentityId",
        "issuance_date": "Moment",
        "last_update_date": "Moment",
        "expiry": "Option<Moment>",
        "claim": "Claim"
    },
    "IdentityClaimKey": {
        "id": "IdentityId",
        "claim_type": "ClaimType"
    },
    "AssetTransferRule": {
        "sender_rules": "Vec<Rule>",
        "receiver_rules":"Vec<Rule>",
        "rule_id": "u32"
    },
    "RuleType": {
        "_enum": {
            "IsPresent" : "Claim",
            "IsAbsent": "Claim",
            "IsAnyOf": "Vec<Claim>",
            "IsNoneOf": "Vec<Claim>"
        }
    },
    "Rule": {
        "rule_type": "RuleType",
        "issuers": "Vec<IdentityId>"
    },
    "STO": {
        "beneficiary_did": "IdentityId",
        "cap": "Balance",
        "sold": "Balance",
        "rate": "u64",
        "start_date": "Moment",
        "end_date": "Moment",
        "active": "bool"
    },
    "Investment": {
        "investor_did": "IdentityId",
        "amount_paid": "Balance",
        "tokens_purchased": "Balance",
        "last_purchase_date": "Moment"
    },
    "SimpleTokenRecord": {
        "ticker": "Ticker",
        "total_supply": "Balance",
        "owner_did": "IdentityId"
    },
    "FeeOf": "Balance",
    "Dividend": {
        "amount": "Balance",
        "active": "bool",
        "maturates_at": "Option<u64>",
        "expires_at": "Option<u64>",
        "payout_currency": "Option<Ticker>",
        "checkpoint_id": "u64"
    },
    "TargetIdAuthorization": {
        "target_id": "IdentityId",
        "nonce": "u64",
        "expires_at": "Moment"
    },
    "TickerRegistration": {
        "owner": "IdentityId",
        "expiry": "Option<Moment>",
        "link_id": "u64"
    },
    "TickerRegistrationConfig": {
        "max_ticker_length": "u8",
        "registration_length": "Option<Moment>"
    },
    "SignData": {
        "custodian_did": "IdentityId",
        "holder_did": "IdentityId",
        "ticker": "Ticker",
        "value": "Balance",
        "nonce": "u16"
    },
    "MotionTitle": "Text",
    "MotionInfoLink": "Text",
    "Motion": {
        "title": "MotionTitle",
        "info_link": "MotionInfoLink",
        "choices": "Vec<MotionTitle>"
    },
    "Ballot": {
        "checkpoint_id": "u64",
        "voting_start": "Moment",
        "voting_end": "Moment",
        "motions": "Vec<Motion>"
    },
    "Url": "Text",
    "MipDescription": "Text",
    "MipsMetadata": {
        "proposer": "AccountKey",
        "index": "u32",
        "end": "u32",
        "url": "Option<Url>",
        "description": "Option<MipDescription>",
        "cool_off_until": "u32"
    },
    "DepositInfo": {
        "owner": "AccountKey",
        "amount": "Balance"
    },
    "PolymeshVotes": {
        "index": "u32",
        "ayes": "Vec<(IdentityId, Balance)>",
        "nays": "Vec<(IdentityId, Balance)>"
    },
    "MipsIndex": "u32",
    "ProposalState": {
        "_enum": [
            "Proposed",
            "Cancelled",
            "Killed",
            "Referendum",
            "Rejected"
        ]
    },
    "ReferendumState": {
        "_enum": [
            "Pending",
            "Scheduled",
            "Rejected",
            "Failed",
            "Executed"
        ]
    },
    "ReferendumType": {
        "_enum": [
            "FastTracked",
            "Emergency",
            "Community"
        ]
    },
    "MIP": {
        "index": "MipsIndex",
        "proposal":"Call",
        "state":"ProposalState"
    },
    "Referendum": {
        "index": "MipsIndex",
        "state": "ReferendumState",
        "referendum_type": "ReferendumType",
        "enactment_period": "u32"

    },
    "TickerTransferApproval": {
        "authorized_by": "IdentityId",
        "next_ticker": "Option<Ticker>",
        "previous_ticker": "Option<Ticker>"
    },
    "OffChainSignature": "H512",
    "PermissionedValidator": {
        "compliance": "Compliance"
    },
    "Authorization": {
        "authorization_data": "AuthorizationData",
        "authorized_by": "Signatory",
        "expiry": "Option<Moment>",
        "auth_id": "u64"
    },
    "AuthorizationData": {
        "_enum": {
            "AttestMasterKeyRotation": "IdentityId",
            "RotateMasterKey": "IdentityId",
            "TransferTicker": "Ticker",
            "AddMultiSigSigner": "",
            "TransferTokenOwnership": "Ticker",
            "JoinIdentity": "IdentityId",
            "Custom": "Vec<u8>",
            "NoData": ""
        }
    },
    "AuthIdentifier": {
        "signatory": "Signatory",
        "auth_id": "u64"
    },
    "Compliance": {
        "_enum": [
            "Pending",
            "Active"
        ]
    },
    "SmartExtensionType": {
        "_enum": {
            "TransferManager": "",
            "Offerings": "",
            "Custom": "Vec<u8>"
        }
    },
    "SmartExtensionName": "Text",
    "SmartExtension": {
        "extension_type": "SmartExtensionType",
        "extension_name": "SmartExtensionName",
        "extension_id": "IdentityId",
        "is_archive": "bool"
    },
    "ProportionMatch": {
        "_enum": [
            "AtLeast",
            "MoreThan"
        ]
    },
    "AuthorizationNonce": "u64",
    "Counter": "u64",
    "Commission": {
        "_enum": {
            "Individual": "",
            "Global": "u32"
        }
    },
    "RestrictionResult": {
        "_enum": [
            "Valid",
            "Invalid",
            "ForceValid"
        ]
    },
    "Memo": "[u8;32]",
    "IssueRecipient": {
        "_enum": {
            "Account": "AccountKey",
            "Identity": "IdentityId"
        }
    },
    "BridgeTx": {
        "nonce": "u64",
        "recipient": "IssueRecipient",
        "value": "u128",
        "tx_hash": "H256"
    },
    "PendingTx": {
        "did": "IdentityId",
        "bridge_tx": "BridgeTx"
    },
    "OfflineSlashingParams": {
        "max_offline_percent": "u32",
        "constant": "u32",
        "max_slash_percent": "u32"
    },
    "AssetTransferRules": {
        "is_paused": "bool",
        "rules": "Vec<AssetTransferRule>"
    },
    "Claim1stKey": {
        "target": "IdentityId",
        "claim_type": "ClaimType"
    },
    "Claim2ndKey": {
        "issuer": "IdentityId",
        "scope": "Option<Scope>"
    },
    "BatchAddClaimItem": {
        "target": "IdentityId",
        "claim": "Claim",
        "expiry": "Option<u64>"
    },
    "BatchRevokeClaimItem": {
        "target": "IdentityId",
        "claim": "Claim"
    },
    "InactiveMember" : {
        "id": "IdentityId",
        "deactivated_at": "Moment",
        "expiry": "Option<Moment>"
    },
    "ProtocolOp": {
        "_enum": [
            "AssetRegisterTicker",
            "AssetIssue",
            "AssetAddDocument",
            "AssetCreateToken",
            "DividendNew",
            "GeneralTmAddActiveRule",
            "IdentityRegisterDid",
            "IdentityCddRegisterDid",
            "IdentityAddClaim",
            "IdentitySetMasterKey",
            "IdentityAddSigningItem",
            "MipsPropose",
            "VotingAddBallot"
        ]
    },
    "CddStatus": {
        "_enum": {
            "Ok": "IdentityId",
            "Err": "Vec<u8>"
        }
    },
    "AssetDidResult": {
        "_enum": {
            "Ok": "IdentityId",
            "Err": "Vec<u8>"
        }
    },
    "DidRecords": {
        "_enum": {
            "Success": {
                "master_key" : "AccountKey",
                "signing_items": "Vec<SigningItem>"
            },
            "IdNotFound": "Vec<u8>"
        }
    },
    "CappedVoteCount": {
        "_enum": {
            "Success": {
                "ayes": "u64",
                "nays": "u64"
            },
            "ProposalNotFound": "Vec<u8>"
        }
    },
    "Weight": "u32",
<<<<<<< HEAD
    "CappedFee": "u64"
=======
    "rpc": {
        "identity": {
            "isIdentityHasValidCdd" : {
                "description": "use to tell whether the given did has valid cdd claim or not",
                "params": [
                    {
                        "name": "blockHash",
                        "type": "Hash",
                        "isOptional": true
                    },
                    {
                        "name": "did",
                        "type": "IdentityId",
                        "isOptional": false
                    },
                    {
                        "name": "buffer_time",
                        "type": "u64",
                        "isOptional": true
                    }
                ],
                "type": "CddStatus"
            },
            "getAssetDid": {
                "description": "function is used to query the given ticker DID",
                "params": [
                    {
                        "name": "blockHash",
                        "type": "Hash",
                        "isOptional": true
                    },
                    {
                        "name": "ticker",
                        "type": "Ticker",
                        "isOptional": false
                    }
                ],
                "type": "AssetDidResult"
            },
            "getDidRecords": {
                "description": "Used to get the did record values for a given DID",
                "params": [
                    {
                        "name": "blockHash",
                        "type": "Hash",
                        "isOptional": true
                    },
                    {
                        "name": "did",
                        "type": "IdentityId",
                        "isOptional": false
                    }
                ],
                "type": "DidRecords"
            }
        },
        "mips":{
            "getVotes": {
                "description": "Summary of votes of a proposal given by index",
                "params": [
                    {
                        "name": "blockHash",
                        "type": "Hash",
                        "isOptional": true
                    },
                    {
                        "name": "index",
                        "type": "u32",
                        "isOptional": false
                    }
                ],
                "type": "CappedVoteCount"
            },
            "proposedBy": {
                "description": "Retrieves proposal indices started by address",
                "params": [
                    {
                        "name": "blockHash",
                        "type": "Hash",
                        "isOptional": true
                    },
                    {
                        "name": "address",
                        "type": "AccountId",
                        "isOptional": false
                    }
                ],
                "type": "Vec<u32>"
            },
            "votedOn": {
                "description": "Retrieves proposal address indices voted on",
                "params": [
                    {
                        "name": "blockHash",
                        "type": "Hash",
                        "isOptional": true
                    },
                    {
                        "name": "address",
                        "type": "AccountId",
                        "isOptional": false
                    }
                ],
                "type": "Vec<u32>"
            }
        },
        "staking": {
            "getCurve": {
                "description": "Retrieves curves parameters",
                "params": [
                    {
                        "name": "blockHash",
                        "type": "Hash",
                        "isOptional": true
                    }
                ],
            "type": "Vec<(Perbill, Perbill)>"
            }
        }
    }
>>>>>>> 1b26e838
}<|MERGE_RESOLUTION|>--- conflicted
+++ resolved
@@ -456,9 +456,7 @@
         }
     },
     "Weight": "u32",
-<<<<<<< HEAD
-    "CappedFee": "u64"
-=======
+    "CappedFee": "u64",
     "rpc": {
         "identity": {
             "isIdentityHasValidCdd" : {
@@ -579,5 +577,4 @@
             }
         }
     }
->>>>>>> 1b26e838
 }