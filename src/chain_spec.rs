use grandpa::AuthorityId as GrandpaId;
use im_online::sr25519::AuthorityId as ImOnlineId;
use pallet_asset::TickerRegistrationConfig;
use polymesh_common_utilities::{
    constants::currency::{MILLICENTS, POLY},
    protocol_fee::ProtocolOp,
};
<<<<<<< HEAD
use polymesh_primitives::{AccountId, IdentityId, PosRatio, Signatory, Signature};
use std::convert::TryFrom;

=======
use polymesh_primitives::{AccountId, AccountKey, IdentityId, PosRatio, Signatory, Signature};
>>>>>>> e514269d
use polymesh_runtime_develop::{self as general, constants::time as GeneralTime};
use polymesh_runtime_testnet_v1::{
    self as v1,
    config::{self as V1Config, GenesisConfig},
    constants::time as V1Time,
};
use sc_service::Properties;
use sc_telemetry::TelemetryEndpoints;
use serde_json::json;
use sp_authority_discovery::AuthorityId as AuthorityDiscoveryId;
use sp_consensus_babe::AuthorityId as BabeId;
use sp_core::{sr25519, Pair, Public};
use sp_runtime::{
    traits::{IdentifyAccount, Verify},
    PerThing,
};
use std::convert::TryFrom;
use std::iter;

const STAGING_TELEMETRY_URL: &str = "wss://telemetry.polymesh.live/submit/";

// TODO: Different chainspec can be used once we have new version of substrate
pub type ChainSpec = sc_service::ChainSpec<GenesisConfig>;
//pub type GeneralChainSpec = sc_service::ChainSpec<V1Config::GenesisConfig>;

type AccountPublic = <Signature as Verify>::Signer;

pub trait IsV1Network {
    fn is_v1_network(&self) -> bool;
}

impl IsV1Network for ChainSpec {
    fn is_v1_network(&self) -> bool {
        self.name().starts_with("Polymesh Aldebaran")
    }
}

fn v1_session_keys(
    grandpa: GrandpaId,
    babe: BabeId,
    im_online: ImOnlineId,
    authority_discovery: AuthorityDiscoveryId,
) -> v1::SessionKeys {
    v1::SessionKeys {
        babe,
        grandpa,
        im_online,
        authority_discovery,
    }
}

fn _general_session_keys(
    grandpa: GrandpaId,
    babe: BabeId,
    im_online: ImOnlineId,
    authority_discovery: AuthorityDiscoveryId,
) -> general::SessionKeys {
    general::SessionKeys {
        babe,
        grandpa,
        im_online,
        authority_discovery,
    }
}

/// Helper function to generate a crypto pair from seed
pub fn get_from_seed<TPublic: Public>(seed: &str) -> <TPublic::Pair as Pair>::Public {
    TPublic::Pair::from_string(&format!("//{}", seed), None)
        .expect("static values are valid; qed")
        .public()
}

/// Helper function to generate an account ID from seed
pub fn get_account_id_from_seed<TPublic: Public>(seed: &str) -> AccountId
where
    AccountPublic: From<<TPublic::Pair as Pair>::Public>,
{
    AccountPublic::from(get_from_seed::<TPublic>(seed)).into_account()
}

/// Helper function to generate stash, controller and session key from seed
pub fn get_authority_keys_from_seed(
    seed: &str,
    uniq: bool,
) -> (
    AccountId,
    AccountId,
    GrandpaId,
    BabeId,
    ImOnlineId,
    AuthorityDiscoveryId,
) {
    if uniq {
        (
            get_account_id_from_seed::<sr25519::Public>(&format!("{}//stash", seed)),
            get_account_id_from_seed::<sr25519::Public>(seed),
            get_from_seed::<GrandpaId>(&format!("{}//gran", seed)),
            get_from_seed::<BabeId>(&format!("{}//babe", seed)),
            get_from_seed::<ImOnlineId>(&format!("{}//imon", seed)),
            get_from_seed::<AuthorityDiscoveryId>(&format!("{}//auth", seed)),
        )
    } else {
        (
            get_account_id_from_seed::<sr25519::Public>(&format!("{}//stash", seed)),
            get_account_id_from_seed::<sr25519::Public>(seed),
            get_from_seed::<GrandpaId>(seed),
            get_from_seed::<BabeId>(seed),
            get_from_seed::<ImOnlineId>(seed),
            get_from_seed::<AuthorityDiscoveryId>(seed),
        )
    }
}

fn polymath_props() -> Properties {
    json!({"tokenDecimals": 6, "tokenSymbol": "POLYX" })
        .as_object()
        .unwrap()
        .clone()
}

fn general_testnet_genesis(
    initial_authorities: Vec<(
        AccountId,
        AccountId,
        GrandpaId,
        BabeId,
        ImOnlineId,
        AuthorityDiscoveryId,
    )>,
    root_key: AccountId,
    endowed_accounts: Vec<AccountId>,
    enable_println: bool,
) -> GenesisConfig {
    const STASH: u128 = 5_000_000 * POLY;
    const ENDOWMENT: u128 = 100_000_000 * POLY;
    const BRIDGE_CREATOR_ID: u128 = 6;
    const BRIDGE_CREATOR_ID_BALANCE: u128 = 1_000 * POLY;

    GenesisConfig {
        frame_system: Some(V1Config::SystemConfig {
            code: general::WASM_BINARY.to_vec(),
            changes_trie_config: Default::default(),
        }),
        asset: Some(V1Config::AssetConfig {
            ticker_registration_config: TickerRegistrationConfig {
                max_ticker_length: 12,
                registration_length: Some(5_184_000_000),
            },
        }),
        identity: {
            let initial_identities = vec![
                // (master_account_id, service provider did, target did, expiry time of CustomerDueDiligence claim i.e 10 days is ms)
                // Service providers
                (
                    get_account_id_from_seed::<sr25519::Public>("cdd_provider_1"),
                    IdentityId::from(1),
                    IdentityId::from(1),
                    None,
                ),
                (
                    get_account_id_from_seed::<sr25519::Public>("cdd_provider_2"),
                    IdentityId::from(2),
                    IdentityId::from(2),
                    None,
                ),
                // Governance committee members
                (
                    get_account_id_from_seed::<sr25519::Public>("governance_committee_1"),
                    IdentityId::from(1),
                    IdentityId::from(3),
                    None,
                ),
                (
                    get_account_id_from_seed::<sr25519::Public>("governance_committee_2"),
                    IdentityId::from(1),
                    IdentityId::from(4),
                    None,
                ),
                (
                    get_account_id_from_seed::<sr25519::Public>("governance_committee_3"),
                    IdentityId::from(1),
                    IdentityId::from(5),
                    None,
                ),
            ];
            let num_initial_identities = initial_identities.len() as u128;
            let mut identity_counter = num_initial_identities;
            let authority_identities = initial_authorities
                .iter()
                .map(|x| {
                    identity_counter = identity_counter + 1;
                    (
                        x.1.clone(),
                        IdentityId::from(1),
                        IdentityId::from(identity_counter),
                        None,
                    )
                })
                .collect::<Vec<_>>();

            let all_identities = initial_identities
                .iter()
                .cloned()
                .chain(authority_identities.iter().cloned())
                .collect::<Vec<_>>();
            identity_counter = num_initial_identities;
            let signing_keys = initial_authorities
                .iter()
                .map(|x| {
                    identity_counter = identity_counter + 1;
                    (x.0.clone(), IdentityId::from(identity_counter))
                })
                .collect::<Vec<_>>();

            Some(V1Config::IdentityConfig {
                identities: all_identities,
                signing_keys,
                ..Default::default()
            })
        },
        balances: Some(V1Config::BalancesConfig {
            balances: endowed_accounts
                .iter()
                .map(|k: &AccountId| (k.clone(), ENDOWMENT))
                .chain(initial_authorities.iter().map(|x| (x.1.clone(), ENDOWMENT)))
                .chain(initial_authorities.iter().map(|x| (x.0.clone(), STASH)))
                .collect(),
            identity_balances: iter::once((
                IdentityId::from(BRIDGE_CREATOR_ID),
                BRIDGE_CREATOR_ID_BALANCE,
            ))
            .collect(),
        }),
        bridge: Some(V1Config::BridgeConfig {
            admin: initial_authorities[0].1.clone(),
            creator: initial_authorities[0].1.clone(),
            signatures_required: 1,
            signers: vec![
                Signatory::Account(get_from_seed::<sr25519::Public>("relay_1")),
                Signatory::Account(get_from_seed::<sr25519::Public>("relay_2")),
                Signatory::Account(get_from_seed::<sr25519::Public>("relay_3")),
                Signatory::Account(get_from_seed::<sr25519::Public>("relay_4")),
                Signatory::Account(get_from_seed::<sr25519::Public>("relay_5")),
            ],
            timelock: 10,
            bridge_limit: (100_000_000 * POLY, 1000),
        }),
        pallet_indices: Some(V1Config::IndicesConfig { indices: vec![] }),
        pallet_sudo: Some(V1Config::SudoConfig { key: root_key }),
        pallet_session: Some(V1Config::SessionConfig {
            keys: initial_authorities
                .iter()
                .map(|x| {
                    (
                        x.0.clone(),
                        x.0.clone(),
                        v1_session_keys(x.2.clone(), x.3.clone(), x.4.clone(), x.5.clone()),
                    )
                })
                .collect::<Vec<_>>(),
        }),
        pallet_staking: Some(V1Config::StakingConfig {
            minimum_validator_count: 1,
            validator_count: 2,
            validator_commission: v1::Commission::Global(PerThing::from_rational_approximation(
                1u64, 4u64,
            )),
            stakers: initial_authorities
                .iter()
                .map(|x| {
                    (
                        x.0.clone(),
                        x.1.clone(),
                        STASH,
                        general::StakerStatus::Validator,
                    )
                })
                .collect(),
            invulnerables: initial_authorities.iter().map(|x| x.0.clone()).collect(),
            slash_reward_fraction: general::Perbill::from_percent(10),
            min_bond_threshold: 5_000_000_000_000,
            ..Default::default()
        }),
        pallet_pips: Some(V1Config::PipsConfig {
            prune_historical_pips: false,
            min_proposal_deposit: 5_000 * POLY,
            quorum_threshold: 100_000,
            proposal_duration: GeneralTime::MINUTES * 1,
            proposal_cool_off_period: GeneralTime::MINUTES * 1,
            default_enactment_period: GeneralTime::MINUTES * 1,
        }),
        pallet_im_online: Some(V1Config::ImOnlineConfig {
            slashing_params: general::OfflineSlashingParams {
                max_offline_percent: 10u32,
                constant: 3u32,
                max_slash_percent: 7u32,
            },
            ..Default::default()
        }),
        pallet_authority_discovery: Some(Default::default()),
        pallet_babe: Some(Default::default()),
        pallet_grandpa: Some(Default::default()),
        pallet_contracts: Some(V1Config::ContractsConfig {
            current_schedule: contracts::Schedule {
                enable_println, // this should only be enabled on development chains
                ..Default::default()
            },
            gas_price: 1 * MILLICENTS,
        }),
        group_Instance1: Some(v1::runtime::CommitteeMembershipConfig {
            active_members: vec![
                IdentityId::from(3),
                IdentityId::from(4),
                IdentityId::from(5),
                IdentityId::from(6),
            ],
            phantom: Default::default(),
        }),
        committee_Instance1: Some(V1Config::PolymeshCommitteeConfig {
            vote_threshold: (1, 2),
            members: vec![],
            phantom: Default::default(),
        }),
        group_Instance2: Some(v1::runtime::CddServiceProvidersConfig {
            // sp1, sp2, first authority
            active_members: vec![
                IdentityId::from(1),
                IdentityId::from(2),
                IdentityId::from(6),
            ],
            phantom: Default::default(),
        }),
        protocol_fee: Some(V1Config::ProtocolFeeConfig {
            base_fees: vec![
                (ProtocolOp::AssetCreateAsset, 10_000 * 1_000_000),
                (ProtocolOp::AssetRegisterTicker, 2_500 * 1_000_000),
            ],
            coefficient: PosRatio(1, 1),
        }),
    }
}

fn general_development_genesis() -> GenesisConfig {
    general_testnet_genesis(
        vec![get_authority_keys_from_seed("Alice", false)],
        get_account_id_from_seed::<sr25519::Public>("Alice"),
        vec![
            get_account_id_from_seed::<sr25519::Public>("Bob"),
            get_account_id_from_seed::<sr25519::Public>("relay_1"),
            get_account_id_from_seed::<sr25519::Public>("relay_2"),
            get_account_id_from_seed::<sr25519::Public>("relay_3"),
            get_account_id_from_seed::<sr25519::Public>("relay_4"),
            get_account_id_from_seed::<sr25519::Public>("relay_5"),
        ],
        true,
    )
}

pub fn general_development_testnet_config() -> ChainSpec {
    ChainSpec::from_genesis(
        "Development",
        "dev",
        general_development_genesis,
        vec![],
        None,
        None,
        Some(polymath_props()),
        None,
    )
}

fn general_local_genesis() -> GenesisConfig {
    general_testnet_genesis(
        vec![
            get_authority_keys_from_seed("Alice", false),
            get_authority_keys_from_seed("Bob", false),
        ],
        get_account_id_from_seed::<sr25519::Public>("Alice"),
        vec![
            get_account_id_from_seed::<sr25519::Public>("Charlie"),
            get_account_id_from_seed::<sr25519::Public>("Dave"),
            get_account_id_from_seed::<sr25519::Public>("Charlie//stash"),
            get_account_id_from_seed::<sr25519::Public>("relay_1"),
            get_account_id_from_seed::<sr25519::Public>("relay_2"),
            get_account_id_from_seed::<sr25519::Public>("relay_3"),
            get_account_id_from_seed::<sr25519::Public>("relay_4"),
            get_account_id_from_seed::<sr25519::Public>("relay_5"),
        ],
        true,
    )
}

pub fn general_local_testnet_config() -> ChainSpec {
    ChainSpec::from_genesis(
        "Local Development",
        "local_dev",
        general_local_genesis,
        vec![],
        None,
        None,
        Some(polymath_props()),
        None,
    )
}

fn general_live_genesis() -> GenesisConfig {
    general_testnet_genesis(
        vec![
            get_authority_keys_from_seed("Alice", false),
            get_authority_keys_from_seed("Bob", false),
            get_authority_keys_from_seed("Charlie", false),
        ],
        get_account_id_from_seed::<sr25519::Public>("Alice"),
        vec![
            get_account_id_from_seed::<sr25519::Public>("Dave"),
            get_account_id_from_seed::<sr25519::Public>("Eve"),
            get_account_id_from_seed::<sr25519::Public>("Ferdie"),
            get_account_id_from_seed::<sr25519::Public>("Dave//stash"),
            get_account_id_from_seed::<sr25519::Public>("Eve//stash"),
            get_account_id_from_seed::<sr25519::Public>("Ferdie//stash"),
            get_account_id_from_seed::<sr25519::Public>("relay_1"),
            get_account_id_from_seed::<sr25519::Public>("relay_2"),
            get_account_id_from_seed::<sr25519::Public>("relay_3"),
            get_account_id_from_seed::<sr25519::Public>("relay_4"),
            get_account_id_from_seed::<sr25519::Public>("relay_5"),
        ],
        false,
    )
}

pub fn general_live_testnet_config() -> ChainSpec {
    ChainSpec::from_genesis(
        "Live Development",
        "live_dev",
        general_live_genesis,
        vec![],
        None,
        None,
        Some(polymath_props()),
        None,
    )
}

fn v1_live_testnet_genesis() -> GenesisConfig {
    v1_testnet_genesis(
        vec![
            get_authority_keys_from_seed("operator_1", true),
            get_authority_keys_from_seed("operator_2", true),
            get_authority_keys_from_seed("operator_3", true),
            get_authority_keys_from_seed("operator_4", true),
            get_authority_keys_from_seed("operator_5", true),
        ],
        get_account_id_from_seed::<sr25519::Public>("polymath_1"),
        vec![
            get_account_id_from_seed::<sr25519::Public>("polymath_1"),
            get_account_id_from_seed::<sr25519::Public>("polymath_2"),
            get_account_id_from_seed::<sr25519::Public>("polymath_3"),
            get_account_id_from_seed::<sr25519::Public>("relay_1"),
            get_account_id_from_seed::<sr25519::Public>("relay_2"),
            get_account_id_from_seed::<sr25519::Public>("relay_3"),
            get_account_id_from_seed::<sr25519::Public>("relay_4"),
            get_account_id_from_seed::<sr25519::Public>("relay_5"),
        ],
        false,
    )
}

pub fn v1_live_testnet_config() -> ChainSpec {
    // provide boot nodes
    let boot_nodes = vec![];
    ChainSpec::from_genesis(
        "Polymesh Aldebaran Testnet",
        "aldebaran",
        v1_live_testnet_genesis,
        boot_nodes,
        Some(TelemetryEndpoints::new(vec![(
            STAGING_TELEMETRY_URL.to_string(),
            0,
        )])),
        Some(&*"/polymath/aldebaran/1"),
        Some(polymath_props()),
        Default::default(),
    )
}

fn v1_develop_testnet_genesis() -> GenesisConfig {
    v1_testnet_genesis(
        vec![get_authority_keys_from_seed("Alice", false)],
        get_account_id_from_seed::<sr25519::Public>("Alice"),
        vec![
            get_account_id_from_seed::<sr25519::Public>("Bob"),
            get_account_id_from_seed::<sr25519::Public>("Bob//stash"),
            get_account_id_from_seed::<sr25519::Public>("relay_1"),
            get_account_id_from_seed::<sr25519::Public>("relay_2"),
            get_account_id_from_seed::<sr25519::Public>("relay_3"),
            get_account_id_from_seed::<sr25519::Public>("relay_4"),
            get_account_id_from_seed::<sr25519::Public>("relay_5"),
        ],
        true,
    )
}

pub fn v1_develop_testnet_config() -> ChainSpec {
    // provide boot nodes
    let boot_nodes = vec![];
    ChainSpec::from_genesis(
        "Polymesh Aldebaran Develop",
        "dev_aldebaran",
        v1_develop_testnet_genesis,
        boot_nodes,
        None,
        None,
        Some(polymath_props()),
        Default::default(),
    )
}

fn v1_local_testnet_genesis() -> GenesisConfig {
    v1_testnet_genesis(
        vec![
            get_authority_keys_from_seed("Alice", false),
            get_authority_keys_from_seed("Bob", false),
        ],
        get_account_id_from_seed::<sr25519::Public>("Alice"),
        vec![
            get_account_id_from_seed::<sr25519::Public>("Charlie"),
            get_account_id_from_seed::<sr25519::Public>("Dave"),
            get_account_id_from_seed::<sr25519::Public>("Charlie//stash"),
            get_account_id_from_seed::<sr25519::Public>("relay_1"),
            get_account_id_from_seed::<sr25519::Public>("relay_2"),
            get_account_id_from_seed::<sr25519::Public>("relay_3"),
            get_account_id_from_seed::<sr25519::Public>("relay_4"),
            get_account_id_from_seed::<sr25519::Public>("relay_5"),
        ],
        true,
    )
}

pub fn v1_local_testnet_config() -> ChainSpec {
    // provide boot nodes
    let boot_nodes = vec![];
    ChainSpec::from_genesis(
        "Polymesh Aldebaran Local",
        "local_aldebaran",
        v1_local_testnet_genesis,
        boot_nodes,
        None,
        None,
        Some(polymath_props()),
        Default::default(),
    )
}

fn v1_testnet_genesis(
    initial_authorities: Vec<(
        AccountId,
        AccountId,
        GrandpaId,
        BabeId,
        ImOnlineId,
        AuthorityDiscoveryId,
    )>,
    root_key: AccountId,
    endowed_accounts: Vec<AccountId>,
    enable_println: bool,
) -> GenesisConfig {
    const STASH: u128 = 5_000_000 * POLY;
    const ENDOWMENT: u128 = 100_000_000 * POLY;

    GenesisConfig {
        frame_system: Some(V1Config::SystemConfig {
            code: v1::WASM_BINARY.to_vec(),
            changes_trie_config: Default::default(),
        }),
        asset: Some(V1Config::AssetConfig {
            ticker_registration_config: TickerRegistrationConfig {
                max_ticker_length: 12,
                registration_length: Some(5_184_000_000),
            },
        }),
        identity: {
            let initial_identities = vec![
                // (master_account_id, service provider did, target did, expiry time of CustomerDueDiligence claim i.e 10 days is ms)
                // Service providers
                (
                    get_account_id_from_seed::<sr25519::Public>("cdd_provider_1"),
                    IdentityId::from(1),
                    IdentityId::from(1),
                    None,
                ),
                (
                    get_account_id_from_seed::<sr25519::Public>("cdd_provider_2"),
                    IdentityId::from(2),
                    IdentityId::from(2),
                    None,
                ),
                (
                    get_account_id_from_seed::<sr25519::Public>("cdd_provider_3"),
                    IdentityId::from(3),
                    IdentityId::from(3),
                    None,
                ),
                // Governance committee members
                (
                    get_account_id_from_seed::<sr25519::Public>("polymath_1"),
                    IdentityId::from(1),
                    IdentityId::from(4),
                    None,
                ),
                (
                    get_account_id_from_seed::<sr25519::Public>("polymath_2"),
                    IdentityId::from(2),
                    IdentityId::from(5),
                    None,
                ),
                (
                    get_account_id_from_seed::<sr25519::Public>("polymath_3"),
                    IdentityId::from(3),
                    IdentityId::from(6),
                    None,
                ),
            ];
            let num_initial_identities = initial_identities.len() as u128;
            let mut identity_counter = num_initial_identities;
            let authority_identities = initial_authorities
                .iter()
                .map(|x| {
                    identity_counter = identity_counter + 1;
                    (
                        x.1.clone(),
                        IdentityId::from(1),
                        IdentityId::from(identity_counter),
                        None,
                    )
                })
                .collect::<Vec<_>>();

            let all_identities = initial_identities
                .iter()
                .cloned()
                .chain(authority_identities.iter().cloned())
                .collect::<Vec<_>>();
            identity_counter = num_initial_identities;
            let signing_keys = initial_authorities
                .iter()
                .map(|x| {
                    identity_counter = identity_counter + 1;
                    (x.0.clone(), IdentityId::from(identity_counter))
                })
                .collect::<Vec<_>>();

            Some(V1Config::IdentityConfig {
                identities: all_identities,
                signing_keys,
                ..Default::default()
            })
        },
        balances: Some(V1Config::BalancesConfig {
            balances: endowed_accounts
                .iter()
                .map(|k: &AccountId| (k.clone(), ENDOWMENT))
                .chain(initial_authorities.iter().map(|x| (x.1.clone(), ENDOWMENT)))
                .chain(initial_authorities.iter().map(|x| (x.0.clone(), STASH)))
                .collect(),
            identity_balances: vec![],
        }),
        bridge: Some(V1Config::BridgeConfig {
            admin: get_account_id_from_seed::<sr25519::Public>("polymath_1"),
            creator: get_account_id_from_seed::<sr25519::Public>("polymath_1"),
            signatures_required: 3,
            signers: vec![
                Signatory::Account(get_from_seed::<sr25519::Public>("relay_1")),
                Signatory::Account(get_from_seed::<sr25519::Public>("relay_2")),
                Signatory::Account(get_from_seed::<sr25519::Public>("relay_3")),
                Signatory::Account(get_from_seed::<sr25519::Public>("relay_4")),
                Signatory::Account(get_from_seed::<sr25519::Public>("relay_5")),
            ],
            timelock: V1Time::MINUTES * 15,
            bridge_limit: (25_000_000_000, V1Time::DAYS * 1),
        }),
        pallet_indices: Some(V1Config::IndicesConfig { indices: vec![] }),
        pallet_sudo: Some(V1Config::SudoConfig { key: root_key }),
        pallet_session: Some(V1Config::SessionConfig {
            keys: initial_authorities
                .iter()
                .map(|x| {
                    (
                        x.0.clone(),
                        x.0.clone(),
                        v1_session_keys(x.2.clone(), x.3.clone(), x.4.clone(), x.5.clone()),
                    )
                })
                .collect::<Vec<_>>(),
        }),
        pallet_staking: Some(V1Config::StakingConfig {
            minimum_validator_count: 1,
            validator_count: initial_authorities.len() as u32,
            validator_commission: v1::Commission::Global(PerThing::zero()),
            stakers: initial_authorities
                .iter()
                .map(|x| (x.0.clone(), x.1.clone(), STASH, v1::StakerStatus::Validator))
                .collect(),
            invulnerables: initial_authorities.iter().map(|x| x.0.clone()).collect(),
            slash_reward_fraction: v1::Perbill::from_percent(10),
            min_bond_threshold: 5_000_000_000_000,
            ..Default::default()
        }),
        pallet_pips: Some(V1Config::PipsConfig {
            prune_historical_pips: false,
            min_proposal_deposit: 5_000 * POLY,
            quorum_threshold: 100_000_000_000,
            proposal_duration: V1Time::DAYS * 7,
            proposal_cool_off_period: V1Time::HOURS * 6,
            default_enactment_period: V1Time::DAYS * 7,
        }),
        pallet_im_online: Some(V1Config::ImOnlineConfig {
            slashing_params: v1::OfflineSlashingParams {
                max_offline_percent: 10u32,
                constant: 3u32,
                max_slash_percent: 7u32,
            },
            ..Default::default()
        }),
        pallet_authority_discovery: Some(Default::default()),
        pallet_babe: Some(Default::default()),
        pallet_grandpa: Some(Default::default()),
        pallet_contracts: Some(V1Config::ContractsConfig {
            current_schedule: contracts::Schedule {
                enable_println, // this should only be enabled on development chains
                ..Default::default()
            },
            gas_price: 1 * MILLICENTS,
        }),
        group_Instance1: Some(v1::runtime::CommitteeMembershipConfig {
            active_members: vec![
                IdentityId::from(4),
                IdentityId::from(5),
                IdentityId::from(6),
            ],
            phantom: Default::default(),
        }),
        committee_Instance1: Some(v1::runtime::PolymeshCommitteeConfig {
            vote_threshold: (2, 3),
            members: vec![],
            phantom: Default::default(),
        }),
        group_Instance2: Some(v1::runtime::CddServiceProvidersConfig {
            // sp1, sp2, sp3
            active_members: vec![
                IdentityId::from(1),
                IdentityId::from(2),
                IdentityId::from(3),
            ],
            phantom: Default::default(),
        }),
        protocol_fee: Some(V1Config::ProtocolFeeConfig {
            base_fees: vec![
                (ProtocolOp::AssetCreateAsset, 10_000 * 1_000_000),
                (ProtocolOp::AssetRegisterTicker, 2_500 * 1_000_000),
            ],
            coefficient: PosRatio(1, 1),
        }),
    }
}<|MERGE_RESOLUTION|>--- conflicted
+++ resolved
@@ -5,13 +5,7 @@
     constants::currency::{MILLICENTS, POLY},
     protocol_fee::ProtocolOp,
 };
-<<<<<<< HEAD
 use polymesh_primitives::{AccountId, IdentityId, PosRatio, Signatory, Signature};
-use std::convert::TryFrom;
-
-=======
-use polymesh_primitives::{AccountId, AccountKey, IdentityId, PosRatio, Signatory, Signature};
->>>>>>> e514269d
 use polymesh_runtime_develop::{self as general, constants::time as GeneralTime};
 use polymesh_runtime_testnet_v1::{
     self as v1,
