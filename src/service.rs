//! Service and ServiceFactory implementation. Specialized wrapper over substrate service.

pub use codec::Codec;
use grandpa::{
    self, FinalityProofProvider as GrandpaFinalityProofProvider, StorageAndProofProvider,
};
pub use polymesh_primitives::{
    AccountId, AccountKey, Balance, Block, BlockNumber, Hash, IdentityId, Index as Nonce,
    SigningItem, Ticker,
};
pub use polymesh_runtime_develop;
pub use polymesh_runtime_testnet_v1;
use prometheus_endpoint::Registry;
pub use sc_client::CallExecutor;
use sc_client::{self, Client, LongestChain};
pub use sc_client_api::backend::Backend;
use sc_consensus_babe;
use sc_executor::native_executor_instance;
pub use sc_executor::NativeExecutionDispatch;
pub use sc_executor::NativeExecutor;
pub use sc_service::{
    config::{full_version_from_strs, DatabaseConfig, PrometheusConfig},
    error::Error as ServiceError,
    AbstractService, Error, PruningMode, Roles, RuntimeGenesis, ServiceBuilder,
    ServiceBuilderCommand, TFullBackend, TFullCallExecutor, TFullClient, TLightBackend,
    TLightCallExecutor, TLightClient, TransactionPoolOptions,
};
pub use sp_api::{ConstructRuntimeApi, Core as CoreApi, ProvideRuntimeApi, StateBackend};
pub use sp_consensus::SelectChain;
use sp_inherents::InherentDataProviders;
pub use sp_runtime::traits::BlakeTwo256;
use std::sync::Arc;

pub type Configuration =
    sc_service::Configuration<polymesh_runtime_testnet_v1::config::GenesisConfig>;

// Our native executor instance.
native_executor_instance!(
    pub V1Executor,
    polymesh_runtime_testnet_v1::api::dispatch,
    polymesh_runtime_testnet_v1::native_version,
    frame_benchmarking::benchmarking::HostFunctions,
);

// Our native executor instance.
native_executor_instance!(
    pub GeneralExecutor,
    polymesh_runtime_develop::api::dispatch,
    polymesh_runtime_develop::native_version,
    frame_benchmarking::benchmarking::HostFunctions,
);

/// A set of APIs that polkadot-like runtimes must implement.
pub trait RuntimeApiCollection<Extrinsic: codec::Codec + Send + Sync + 'static>:
    sp_transaction_pool::runtime_api::TaggedTransactionQueue<Block>
    + sp_api::ApiExt<Block, Error = sp_blockchain::Error>
    + sp_consensus_babe::BabeApi<Block>
    + sp_block_builder::BlockBuilder<Block>
    + frame_system_rpc_runtime_api::AccountNonceApi<Block, AccountId, Nonce>
    + pallet_transaction_payment_rpc_runtime_api::TransactionPaymentApi<Block, Balance, Extrinsic>
    + sp_api::Metadata<Block>
    + sp_offchain::OffchainWorkerApi<Block>
    + sp_session::SessionKeys<Block>
    + sp_authority_discovery::AuthorityDiscoveryApi<Block>
    + pallet_contracts_rpc_runtime_api::ContractsApi<Block, AccountId, Balance, BlockNumber>
    + pallet_staking_rpc_runtime_api::StakingApi<Block>
    + pallet_pips_rpc_runtime_api::PipsApi<Block, AccountId, Balance>
    + pallet_identity_rpc_runtime_api::IdentityApi<Block, IdentityId, Ticker, AccountKey, SigningItem>
    + pallet_protocol_fee_rpc_runtime_api::ProtocolFeeApi<Block>
where
    Extrinsic: RuntimeExtrinsic,
    <Self as sp_api::ApiExt<Block>>::StateBackend: sp_api::StateBackend<BlakeTwo256>,
{
}

impl<Api, Extrinsic> RuntimeApiCollection<Extrinsic> for Api
where
    Api: sp_transaction_pool::runtime_api::TaggedTransactionQueue<Block>
        + sp_api::ApiExt<Block, Error = sp_blockchain::Error>
        + sp_consensus_babe::BabeApi<Block>
        + sp_block_builder::BlockBuilder<Block>
        + frame_system_rpc_runtime_api::AccountNonceApi<Block, AccountId, Nonce>
        + pallet_transaction_payment_rpc_runtime_api::TransactionPaymentApi<Block, Balance, Extrinsic>
        + sp_api::Metadata<Block>
        + sp_offchain::OffchainWorkerApi<Block>
        + sp_session::SessionKeys<Block>
        + sp_authority_discovery::AuthorityDiscoveryApi<Block>
        + pallet_contracts_rpc_runtime_api::ContractsApi<Block, AccountId, Balance, BlockNumber>
        + pallet_staking_rpc_runtime_api::StakingApi<Block>
        + pallet_pips_rpc_runtime_api::PipsApi<Block, AccountId, Balance>
        + pallet_identity_rpc_runtime_api::IdentityApi<
            Block,
            IdentityId,
            Ticker,
            AccountKey,
            SigningItem,
        > + pallet_protocol_fee_rpc_runtime_api::ProtocolFeeApi<Block>,
    Extrinsic: RuntimeExtrinsic,
    <Self as sp_api::ApiExt<Block>>::StateBackend: sp_api::StateBackend<BlakeTwo256>,
{
}

pub trait RuntimeExtrinsic: codec::Codec + Send + Sync + 'static {}

impl<E> RuntimeExtrinsic for E where E: codec::Codec + Send + Sync + 'static {}

// Using prometheus, use a registry with a prefix of `polymesh`.
fn set_prometheus_registry(config: &mut Configuration) -> Result<(), ServiceError> {
    if let Some(PrometheusConfig { registry, .. }) = config.prometheus_config.as_mut() {
        *registry = Registry::new_custom(Some("polymesh".into()), None)?;
    }

    Ok(())
}

/// Starts a `ServiceBuilder` for a full service.
///
/// Use this macro if you don't actually need the full service, but just the builder in order to
/// be able to perform chain operations.
macro_rules! new_full_start {
    ($config:expr, $runtime:ty, $executor:ty) => {{
        use std::sync::Arc;

        set_prometheus_registry(&mut $config)?;

        type RpcExtension = jsonrpc_core::IoHandler<sc_rpc::Metadata>;
        let mut import_setup = None;
        let inherent_data_providers = sp_inherents::InherentDataProviders::new();

        let builder = sc_service::ServiceBuilder::new_full::<
            polymesh_primitives::Block,
            $runtime,
            $executor,
        >($config)?
        .with_select_chain(|_config, backend| Ok(sc_client::LongestChain::new(backend.clone())))?
        .with_transaction_pool(|config, client, _fetcher| {
            let pool_api = sc_transaction_pool::FullChainApi::new(client.clone());
            Ok(sc_transaction_pool::BasicPool::new(
                config,
                std::sync::Arc::new(pool_api),
            ))
        })?
        .with_import_queue(|_config, client, mut select_chain, _transaction_pool| {
            let select_chain = select_chain
                .take()
                .ok_or_else(|| sc_service::Error::SelectChainRequired)?;
            let (grandpa_block_import, grandpa_link) =
                grandpa::block_import(client.clone(), &(client.clone() as Arc<_>), select_chain)?;

            let justification_import = grandpa_block_import.clone();

            let (block_import, babe_link) = sc_consensus_babe::block_import(
                sc_consensus_babe::Config::get_or_compute(&*client)?,
                grandpa_block_import,
                client.clone(),
            )?;

            let import_queue = sc_consensus_babe::import_queue(
                babe_link.clone(),
                block_import.clone(),
                Some(Box::new(justification_import)),
                None,
                client,
                inherent_data_providers.clone(),
            )?;

            import_setup = Some((block_import, grandpa_link, babe_link));
            Ok(import_queue)
        })?
        .with_rpc_extensions(|builder| -> Result<RpcExtension, _> {
            use contracts_rpc::{Contracts, ContractsApi};
<<<<<<< HEAD
            use pallet_asset_rpc::{Asset, AssetApi};
=======
            use pallet_identity_rpc::{Identity, IdentityApi};
>>>>>>> 4e6cb68d
            use pallet_pips_rpc::{Pips, PipsApi};
            use pallet_protocol_fee_rpc::{ProtocolFee, ProtocolFeeApi};
            use pallet_staking_rpc::{Staking, StakingApi};
            use pallet_transaction_payment_rpc::{TransactionPayment, TransactionPaymentApi};
<<<<<<< HEAD
            use polymesh_protocol_fee_rpc::{ProtocolFee, ProtocolFeeApi};
            use polymesh_runtime_identity_rpc::{Identity, IdentityApi};

=======
>>>>>>> 4e6cb68d
            // register contracts RPC extension
            let mut io = jsonrpc_core::IoHandler::default();
            io.extend_with(ContractsApi::to_delegate(Contracts::new(
                builder.client().clone(),
            )));
            io.extend_with(TransactionPaymentApi::to_delegate(TransactionPayment::new(
                builder.client().clone(),
            )));
            io.extend_with(StakingApi::to_delegate(Staking::new(
                builder.client().clone(),
            )));
            io.extend_with(PipsApi::to_delegate(Pips::new(builder.client().clone())));
            io.extend_with(IdentityApi::to_delegate(Identity::new(
                builder.client().clone(),
            )));
            io.extend_with(ProtocolFeeApi::to_delegate(ProtocolFee::new(
                builder.client().clone(),
            )));
            io.extend_with(AssetApi::to_delegate(Asset::new(builder.client().clone())));

            Ok(io)
        })?;

        (builder, import_setup, inherent_data_providers)
    }};
}

/// Builds a new service for a full client.
pub fn new_full<Runtime, Dispatch, Extrinsic>(
    mut config: Configuration,
) -> Result<
    impl AbstractService<
        Block = Block,
        RuntimeApi = Runtime,
        Backend = TFullBackend<Block>,
        SelectChain = LongestChain<TFullBackend<Block>, Block>,
        CallExecutor = TFullCallExecutor<Block, Dispatch>,
    >,
    ServiceError,
>
where
    Runtime:
        ConstructRuntimeApi<Block, TFullClient<Block, Runtime, Dispatch>> + Send + Sync + 'static,
    Runtime::RuntimeApi: RuntimeApiCollection<
        Extrinsic,
        StateBackend = sc_client_api::StateBackendFor<TFullBackend<Block>, Block>,
    >,
    Dispatch: NativeExecutionDispatch + 'static,
    Extrinsic: RuntimeExtrinsic,
    // Rust bug: https://github.com/rust-lang/rust/issues/24159
    <Runtime::RuntimeApi as sp_api::ApiExt<Block>>::StateBackend: sp_api::StateBackend<BlakeTwo256>,
{
    use futures::prelude::*;
    use sc_client_api::ExecutorProvider;
    use sc_network::Event;

    let is_authority = config.roles.is_authority();
    let force_authoring = config.force_authoring;
    let name = config.name.clone();
    let disable_grandpa = config.disable_grandpa;
    let sentry_nodes = config.network.sentry_nodes.clone();

    // sentry nodes announce themselves as authorities to the network
    // and should run the same protocols authorities do, but it should
    // never actively participate in any consensus process.
    let participates_in_consensus = is_authority && !config.sentry_mode;

    let (builder, mut import_setup, inherent_data_providers) =
        new_full_start!(config, Runtime, Dispatch);

    let service = builder
        .with_finality_proof_provider(|client, backend| {
            // GenesisAuthoritySetProvider is implemented for StorageAndProofProvider
            let provider = client as Arc<dyn grandpa::StorageAndProofProvider<_, _>>;
            Ok(Arc::new(grandpa::FinalityProofProvider::new(backend, provider)) as _)
        })?
        .build()?;

    let (block_import, grandpa_link, babe_link) = import_setup.take().expect(
        "Link Half and Block Import are present for Full Services or setup failed before. qed",
    );

    if participates_in_consensus {
        let proposer =
            sc_basic_authorship::ProposerFactory::new(service.client(), service.transaction_pool());

        let client = service.client();
        let select_chain = service
            .select_chain()
            .ok_or(ServiceError::SelectChainRequired)?;
        let can_author_with =
            sp_consensus::CanAuthorWithNativeVersion::new(client.executor().clone());

        let babe_config = sc_consensus_babe::BabeParams {
            keystore: service.keystore(),
            client,
            select_chain,
            env: proposer,
            block_import,
            sync_oracle: service.network(),
            inherent_data_providers: inherent_data_providers.clone(),
            force_authoring,
            babe_link,
            can_author_with,
        };

        let babe = sc_consensus_babe::start_babe(babe_config)?;
        service.spawn_essential_task("babe-proposer", babe);

        let network = service.network();
        let dht_event_stream = network
            .event_stream()
            .filter_map(|e| async move {
                match e {
                    Event::Dht(e) => Some(e),
                    _ => None,
                }
            })
            .boxed();
        let authority_discovery = sc_authority_discovery::AuthorityDiscovery::new(
            service.client(),
            network,
            sentry_nodes,
            service.keystore(),
            dht_event_stream,
        );

        service.spawn_task("authority-discovery", authority_discovery);
    }

    // if the node isn't actively participating in consensus then it doesn't
    // need a keystore, regardless of which protocol we use below.
    let keystore = if participates_in_consensus {
        Some(service.keystore())
    } else {
        None
    };

    let config = grandpa::Config {
        // FIXME #1578 make this available through chain_spec
        gossip_duration: std::time::Duration::from_millis(333),
        justification_period: 512,
        name: Some(name),
        observer_enabled: false,
        keystore,
        is_authority,
    };

    let enable_grandpa = !disable_grandpa;
    if enable_grandpa {
        // start the full GRANDPA voter
        // NOTE: non-authorities could run the GRANDPA observer protocol, but at
        // this point the full voter should provide better guarantees of block
        // and vote data availability than the observer. The observer has not
        // been tested extensively yet and having most nodes in a network run it
        // could lead to finality stalls.
        let grandpa_config = grandpa::GrandpaParams {
            config,
            link: grandpa_link,
            network: service.network(),
            inherent_data_providers: inherent_data_providers.clone(),
            telemetry_on_connect: Some(service.telemetry_on_connect_stream()),
            voting_rule: grandpa::VotingRulesBuilder::default().build(),
            prometheus_registry: service.prometheus_registry(),
        };

        // the GRANDPA voter task is considered infallible, i.e.
        // if it fails we take down the service with it.
        service.spawn_essential_task("grandpa-voter", grandpa::run_grandpa_voter(grandpa_config)?);
    } else {
        grandpa::setup_disabled_grandpa(
            service.client(),
            &inherent_data_providers,
            service.network(),
        )?;
    }

    Ok(service)
}

/// Builds a new object suitable for chain operations.
pub fn chain_ops<Runtime, Dispatch, Extrinsic>(
    mut config: Configuration,
) -> Result<impl ServiceBuilderCommand<Block = Block>, ServiceError>
where
    Runtime:
        ConstructRuntimeApi<Block, TFullClient<Block, Runtime, Dispatch>> + Send + Sync + 'static,
    Runtime::RuntimeApi: RuntimeApiCollection<
        Extrinsic,
        StateBackend = sc_client_api::StateBackendFor<TFullBackend<Block>, Block>,
    >,
    Dispatch: NativeExecutionDispatch + 'static,
    Extrinsic: RuntimeExtrinsic,
    <Runtime::RuntimeApi as sp_api::ApiExt<Block>>::StateBackend: sp_api::StateBackend<BlakeTwo256>,
{
    config.keystore = sc_service::config::KeystoreConfig::InMemory;
    Ok(new_full_start!(config, Runtime, Dispatch).0)
}

pub type TLocalLightClient<Runtime, Dispatch> = Client<
    sc_client::light::backend::Backend<sc_client_db::light::LightStorage<Block>, BlakeTwo256>,
    sc_client::light::call_executor::GenesisCallExecutor<
        sc_client::light::backend::Backend<sc_client_db::light::LightStorage<Block>, BlakeTwo256>,
        sc_client::LocalCallExecutor<
            sc_client::light::backend::Backend<
                sc_client_db::light::LightStorage<Block>,
                BlakeTwo256,
            >,
            sc_executor::NativeExecutor<Dispatch>,
        >,
    >,
    Block,
    Runtime,
>;

/// Builds a new service for a light client.
pub fn new_light<Runtime, Dispatch, Extrinsic>(
    mut config: Configuration,
) -> Result<
    impl AbstractService<
        Block = Block,
        RuntimeApi = Runtime,
        Backend = TLightBackend<Block>,
        SelectChain = LongestChain<TLightBackend<Block>, Block>,
        CallExecutor = TLightCallExecutor<Block, Dispatch>,
    >,
    ServiceError,
>
where
    Runtime: Send + Sync + 'static,
    Runtime::RuntimeApi: RuntimeApiCollection<
        Extrinsic,
        StateBackend = sc_client_api::StateBackendFor<TLightBackend<Block>, Block>,
    >,
    Dispatch: NativeExecutionDispatch + 'static,
    Extrinsic: RuntimeExtrinsic,
    Runtime: sp_api::ConstructRuntimeApi<Block, TLocalLightClient<Runtime, Dispatch>>,
{
    set_prometheus_registry(&mut config)?;

    let inherent_data_providers = InherentDataProviders::new();

    let service = ServiceBuilder::new_light::<Block, Runtime, Dispatch>(config)?
        .with_select_chain(|_config, backend| Ok(LongestChain::new(backend.clone())))?
        .with_transaction_pool(|config, client, fetcher| {
            let fetcher = fetcher
                .ok_or_else(|| "Trying to start light transaction pool without active fetcher")?;
            let pool_api = sc_transaction_pool::LightChainApi::new(client.clone(), fetcher.clone());
            let pool = sc_transaction_pool::BasicPool::with_revalidation_type(
                config,
                Arc::new(pool_api),
                sc_transaction_pool::RevalidationType::Light,
            );
            Ok(pool)
        })?
        .with_import_queue_and_fprb(
            |_config, client, backend, fetcher, _select_chain, _tx_pool| {
                let fetch_checker = fetcher
                    .map(|fetcher| fetcher.checker().clone())
                    .ok_or_else(|| {
                        "Trying to start light import queue without active fetch checker"
                    })?;
                let grandpa_block_import = grandpa::light_block_import(
                    client.clone(),
                    backend,
                    &(client.clone() as Arc<_>),
                    Arc::new(fetch_checker),
                )?;

                let finality_proof_import = grandpa_block_import.clone();
                let finality_proof_request_builder =
                    finality_proof_import.create_finality_proof_request_builder();

                let (babe_block_import, babe_link) = sc_consensus_babe::block_import(
                    sc_consensus_babe::Config::get_or_compute(&*client)?,
                    grandpa_block_import,
                    client.clone(),
                )?;

                let import_queue = sc_consensus_babe::import_queue(
                    babe_link,
                    babe_block_import,
                    None,
                    Some(Box::new(finality_proof_import)),
                    client.clone(),
                    inherent_data_providers.clone(),
                )?;

                Ok((import_queue, finality_proof_request_builder))
            },
        )?
        .with_finality_proof_provider(|client, backend| {
            // GenesisAuthoritySetProvider is implemented for StorageAndProofProvider
            let provider = client as Arc<dyn StorageAndProofProvider<_, _>>;
            Ok(Arc::new(GrandpaFinalityProofProvider::new(backend, provider)) as _)
        })?
        .build()?;

    Ok(service)
}<|MERGE_RESOLUTION|>--- conflicted
+++ resolved
@@ -67,6 +67,7 @@
     + pallet_pips_rpc_runtime_api::PipsApi<Block, AccountId, Balance>
     + pallet_identity_rpc_runtime_api::IdentityApi<Block, IdentityId, Ticker, AccountKey, SigningItem>
     + pallet_protocol_fee_rpc_runtime_api::ProtocolFeeApi<Block>
+    + pallet_asset_rpc_runtime_api::AssetApi<Block, AccountId, Balance>
 where
     Extrinsic: RuntimeExtrinsic,
     <Self as sp_api::ApiExt<Block>>::StateBackend: sp_api::StateBackend<BlakeTwo256>,
@@ -93,8 +94,9 @@
             IdentityId,
             Ticker,
             AccountKey,
-            SigningItem,
-        > + pallet_protocol_fee_rpc_runtime_api::ProtocolFeeApi<Block>,
+            SigningItem>
+        + pallet_protocol_fee_rpc_runtime_api::ProtocolFeeApi<Block>
+        + pallet_asset_rpc_runtime_api::AssetApi<Block, AccountId, Balance>,
     Extrinsic: RuntimeExtrinsic,
     <Self as sp_api::ApiExt<Block>>::StateBackend: sp_api::StateBackend<BlakeTwo256>,
 {
@@ -169,21 +171,13 @@
         })?
         .with_rpc_extensions(|builder| -> Result<RpcExtension, _> {
             use contracts_rpc::{Contracts, ContractsApi};
-<<<<<<< HEAD
             use pallet_asset_rpc::{Asset, AssetApi};
-=======
             use pallet_identity_rpc::{Identity, IdentityApi};
->>>>>>> 4e6cb68d
             use pallet_pips_rpc::{Pips, PipsApi};
             use pallet_protocol_fee_rpc::{ProtocolFee, ProtocolFeeApi};
             use pallet_staking_rpc::{Staking, StakingApi};
             use pallet_transaction_payment_rpc::{TransactionPayment, TransactionPaymentApi};
-<<<<<<< HEAD
-            use polymesh_protocol_fee_rpc::{ProtocolFee, ProtocolFeeApi};
-            use polymesh_runtime_identity_rpc::{Identity, IdentityApi};
-
-=======
->>>>>>> 4e6cb68d
+
             // register contracts RPC extension
             let mut io = jsonrpc_core::IoHandler::default();
             io.extend_with(ContractsApi::to_delegate(Contracts::new(
@@ -202,7 +196,9 @@
             io.extend_with(ProtocolFeeApi::to_delegate(ProtocolFee::new(
                 builder.client().clone(),
             )));
-            io.extend_with(AssetApi::to_delegate(Asset::new(builder.client().clone())));
+            io.extend_with(AssetApi::to_delegate(Asset::new(
+                builder.client().clone(),
+            )));
 
             Ok(io)
         })?;
