[package]
name = "polymesh-runtime"
version = "0.6.0"
authors = ["Polymath"]
edition = "2018"
build = "build.rs"

[dependencies]
<<<<<<< HEAD
serde_json = { version = "1.0.41", default-features = false }
=======
rand = "0.7.2"
serde_json = { version = "1.0.40", default-features = false }
>>>>>>> 7af7eced
chrono = { version = "0.4.9", default-features = false }
yaml-rust = { version = "0.4.3", default-features = false }
lazy_static = { version = "1.4.0", default-features = false }
bitvec = { version = "0.15.2", default-features = false, features = ["alloc"] }
rustc-hex = { version = "2.0.1", default-features = false }
log = { version = "0.4.8", optional = true }
serde = { version = "1.0.102", default-features = false }
serde_derive = { version = "1.0.102", optional = true }
safe-mix = { version = "1.0.0", default-features = false }
primitives = { package = "polymesh-primitives", path = "../primitives", default-features = false }
codec = { package = "parity-scale-codec", version = "~1.0.0", default-features = false, features = ["derive"] }
substrate-serializer = { git = "https://github.com/paritytech/substrate", default-features = false, rev = "7d7e74fb77b6bee2ce9d6ebafcae09caff2d0e50" }
rstd = { package = "sr-std", git = "https://github.com/paritytech/substrate", default-features = false, rev = "7d7e74fb77b6bee2ce9d6ebafcae09caff2d0e50" }
sr-io = { git = "https://github.com/paritytech/substrate", default-features = false, rev = "7d7e74fb77b6bee2ce9d6ebafcae09caff2d0e50" }
srml-support = { git = "https://github.com/paritytech/substrate", default-features = false, rev = "7d7e74fb77b6bee2ce9d6ebafcae09caff2d0e50" }
substrate-primitives = { git = "https://github.com/paritytech/substrate", default-features = false, rev = "7d7e74fb77b6bee2ce9d6ebafcae09caff2d0e50" }
client = { package = "substrate-client", git = "https://github.com/paritytech/substrate", default-features = false, rev = "7d7e74fb77b6bee2ce9d6ebafcae09caff2d0e50" }
inherents = { package = "substrate-inherents", git = "https://github.com/paritytech/substrate", default-features = false, rev = "7d7e74fb77b6bee2ce9d6ebafcae09caff2d0e50" }
offchain-primitives = { package = "substrate-offchain-primitives", git = "https://github.com/paritytech/substrate", default-features = false, rev = "7d7e74fb77b6bee2ce9d6ebafcae09caff2d0e50" }
authorship = { package = "srml-authorship", git = "https://github.com/paritytech/substrate", default-features = false, rev = "7d7e74fb77b6bee2ce9d6ebafcae09caff2d0e50" }
contracts = { package = "srml-contracts", git = "https://github.com/paritytech/substrate", default-features = false, rev = "7d7e74fb77b6bee2ce9d6ebafcae09caff2d0e50" }
collective = { package = "srml-collective", git = "https://github.com/paritytech/substrate", default-features = false, rev = "7d7e74fb77b6bee2ce9d6ebafcae09caff2d0e50" }
elections = { package = "srml-elections", git = "https://github.com/paritytech/substrate", default-features = false, rev = "7d7e74fb77b6bee2ce9d6ebafcae09caff2d0e50" }
democracy = { package = "srml-democracy", git = "https://github.com/paritytech/substrate", default-features = false, rev = "7d7e74fb77b6bee2ce9d6ebafcae09caff2d0e50" }
executive = { package = "srml-executive", git = "https://github.com/paritytech/substrate", default-features = false, rev = "7d7e74fb77b6bee2ce9d6ebafcae09caff2d0e50" }
finality-tracker = { package = "srml-finality-tracker", git = "https://github.com/paritytech/substrate", default-features = false, rev = "7d7e74fb77b6bee2ce9d6ebafcae09caff2d0e50" }
grandpa = { package = "srml-grandpa", git = "https://github.com/paritytech/substrate", default-features = false, rev = "7d7e74fb77b6bee2ce9d6ebafcae09caff2d0e50" }
im-online = { package = "srml-im-online", git = "https://github.com/paritytech/substrate", default-features = false, rev = "7d7e74fb77b6bee2ce9d6ebafcae09caff2d0e50" }
indices = { package = "srml-indices", git = "https://github.com/paritytech/substrate", default-features = false, rev = "7d7e74fb77b6bee2ce9d6ebafcae09caff2d0e50" }
membership = { package = "srml-membership", git = "https://github.com/paritytech/substrate", default-features = false, rev = "7d7e74fb77b6bee2ce9d6ebafcae09caff2d0e50" }
offences = { package = "srml-offences", git = "https://github.com/paritytech/substrate", default-features = false, rev = "7d7e74fb77b6bee2ce9d6ebafcae09caff2d0e50" }
sr-primitives = { git = "https://github.com/paritytech/substrate", default-features = false, rev = "7d7e74fb77b6bee2ce9d6ebafcae09caff2d0e50" }
sr-staking-primitives = { git = "https://github.com/paritytech/substrate", default-features = false, rev = "7d7e74fb77b6bee2ce9d6ebafcae09caff2d0e50" }
session = { package = "srml-session", git = "https://github.com/paritytech/substrate", default-features = false, rev = "7d7e74fb77b6bee2ce9d6ebafcae09caff2d0e50" }
staking = { package = "srml-staking", git = "https://github.com/paritytech/substrate", default-features = false, rev = "7d7e74fb77b6bee2ce9d6ebafcae09caff2d0e50" }
sudo = { package = "srml-sudo", git = "https://github.com/paritytech/substrate", default-features = false, rev = "7d7e74fb77b6bee2ce9d6ebafcae09caff2d0e50" }
system = { package = "srml-system", git = "https://github.com/paritytech/substrate", default-features = false, rev = "7d7e74fb77b6bee2ce9d6ebafcae09caff2d0e50" }
timestamp = { package = "srml-timestamp", git = "https://github.com/paritytech/substrate", default-features = false, rev = "7d7e74fb77b6bee2ce9d6ebafcae09caff2d0e50" }
treasury = { package = "srml-treasury", git = "https://github.com/paritytech/substrate", default-features = false, rev = "7d7e74fb77b6bee2ce9d6ebafcae09caff2d0e50" }
version = { package = "sr-version", git = "https://github.com/paritytech/substrate", default-features = false, rev = "7d7e74fb77b6bee2ce9d6ebafcae09caff2d0e50" }
babe = { package = "srml-babe", git = "https://github.com/paritytech/substrate", default-features = false, rev = "7d7e74fb77b6bee2ce9d6ebafcae09caff2d0e50" }
babe-primitives = { package = "substrate-consensus-babe-primitives", git = "https://github.com/paritytech/substrate", default-features = false, rev = "7d7e74fb77b6bee2ce9d6ebafcae09caff2d0e50" }
substrate-session = { git = "https://github.com/paritytech/substrate", default-features = false, rev = "7d7e74fb77b6bee2ce9d6ebafcae09caff2d0e50" }
authority-discovery = { package = "srml-authority-discovery", git = "https://github.com/paritytech/substrate", default-features = false, rev = "7d7e74fb77b6bee2ce9d6ebafcae09caff2d0e50" }
authority-discovery-primitives = { package = "substrate-authority-discovery-primitives", git = "https://github.com/paritytech/substrate", default-features = false, rev = "7d7e74fb77b6bee2ce9d6ebafcae09caff2d0e50" }
srml-staking-reward-curve = { git = "https://github.com/paritytech/substrate", rev = "7d7e74fb77b6bee2ce9d6ebafcae09caff2d0e50" }
rand = "0.7.2"

[build-dependencies]
wasm-builder-runner = { package = "substrate-wasm-builder-runner", version = "1.0.2" }

[features]
default = ["std"]
no_std = []
only-staking = []
std = [
    "authority-discovery-primitives/std",
    "authority-discovery/std",
	"bitvec/std",
	"primitives/std",
	"rustc-hex/std",
	"codec/std",
	"inherents/std",
	"substrate-primitives/std",
	"client/std",
	"offchain-primitives/std",
	"rstd/std",
	"sr-io/std",
	"srml-support/std",
	"authorship/std",
	"collective/std",
	"elections/std",
	"democracy/std",
	"executive/std",
	"contracts/std",
	"finality-tracker/std",
	"grandpa/std",
	"im-online/std",
	"indices/std",
	"membership/std",
	"offences/std",
	"sr-primitives/std",
	"sr-staking-primitives/std",
	"session/std",
	"staking/std",
	"sudo/std",
	"system/std",
	"timestamp/std",
	"treasury/std",
	"version/std",
	"serde_derive",
	"serde/std",
	"log",
	"safe-mix/std",
	"babe/std",
	"babe-primitives/std",
    "substrate-session/std"
]<|MERGE_RESOLUTION|>--- conflicted
+++ resolved
@@ -6,12 +6,8 @@
 build = "build.rs"
 
 [dependencies]
-<<<<<<< HEAD
 serde_json = { version = "1.0.41", default-features = false }
-=======
 rand = "0.7.2"
-serde_json = { version = "1.0.40", default-features = false }
->>>>>>> 7af7eced
 chrono = { version = "0.4.9", default-features = false }
 yaml-rust = { version = "0.4.3", default-features = false }
 lazy_static = { version = "1.4.0", default-features = false }
