use crate::asset::AssetTrait;
use crate::constants::*;
use crate::exemption;
use crate::identity;
use crate::utils;

use codec::Encode;
use core::result::Result as StdResult;
use rstd::prelude::*;
use sr_primitives::traits::{CheckedAdd, CheckedDiv, CheckedMul};
use srml_support::{decl_event, decl_module, decl_storage, dispatch::Result, ensure};
use system::{self, ensure_signed};

/// The module's configuration trait.
pub trait Trait: system::Trait + utils::Trait + exemption::Trait {
    /// The overarching event type.
    type Event: From<Event<Self>> + Into<<Self as system::Trait>::Event>;
}

decl_event!(
    pub enum Event<T>
    where
        Balance = <T as utils::Trait>::TokenBalance,
    {
        TogglePercentageRestriction(Vec<u8>, u16, bool),
        DoSomething(Balance),
    }
);

decl_storage! {
    trait Store for Module<T: Trait> as PercentageTM {
        MaximumPercentageEnabledForToken get(maximum_percentage_enabled_for_token): map Vec<u8> => u16;
    }
}

decl_module! {
    /// The module declaration.
    pub struct Module<T: Trait> for enum Call where origin: T::Origin {
        // Initializing events
        // this is needed only if you are using events in your module
        fn deposit_event() = default;

        fn toggle_maximum_percentage_restriction(origin, did: Vec<u8>, _ticker: Vec<u8>, max_percentage: u16) -> Result  {
            let upper_ticker = utils::bytes_to_upper(_ticker.as_slice());
            let sender = ensure_signed(origin)?;

            // Check that sender is allowed to act on behalf of `did`
            ensure!(<identity::Module<T>>::is_signing_key(&did, &sender.encode()), "sender must be a signing key for DID");

            ensure!(Self::is_owner(&upper_ticker, &did),"Sender DID must be the token owner");
            // if max_percentage == 0 then it means we are disallowing the percentage transfer restriction to that ticker.

            //PABLO: TODO: Move all the max % logic to a new module and call that one instead of holding all the different logics in just one module.
            //SATYAM: TODO: Add the decimal restriction
            <MaximumPercentageEnabledForToken>::insert(&upper_ticker, max_percentage);
            // Emit an event with values (Ticker of asset, max percentage, restriction enabled or not)
            Self::deposit_event(RawEvent::TogglePercentageRestriction(upper_ticker, max_percentage, max_percentage != 0));

            if max_percentage != 0 {
                sr_primitives::print("Maximum percentage restriction enabled!");
            } else {
                sr_primitives::print("Maximum percentage restriction disabled!");
            }

            Ok(())
        }

    }
}

impl<T: Trait> Module<T> {
    pub fn is_owner(ticker: &Vec<u8>, sender_did: &Vec<u8>) -> bool {
        let upper_ticker = utils::bytes_to_upper(ticker);
        T::Asset::is_owner(&upper_ticker, sender_did)
    }

    // Transfer restriction verification logic
    pub fn verify_restriction(
<<<<<<< HEAD
        ticker: Vec<u8>,
        _from_did: Vec<u8>,
        to_did: Vec<u8>,
=======
        ticker: &[u8],
        _from_did: &Vec<u8>,
        to_did: &Vec<u8>,
>>>>>>> 731be228
        value: T::TokenBalance,
    ) -> StdResult<u8, &'static str> {
        let upper_ticker = utils::bytes_to_upper(ticker);
        let max_percentage = Self::maximum_percentage_enabled_for_token(&upper_ticker);
        // check whether the to address is in the exemption list or not
        // 2 refers to percentageTM
        // TODO: Mould the integer into the module identity
        let is_exempted = <exemption::Module<T>>::is_exempted(&upper_ticker, 2, to_did.clone());
        if max_percentage != 0 && !is_exempted {
            let new_balance = (T::Asset::balance(&upper_ticker, to_did.clone()))
                .checked_add(&value)
                .ok_or("Balance of to will get overflow")?;
            let total_supply = T::Asset::total_supply(&upper_ticker);

            let percentage_balance = (new_balance
                .checked_mul(&(<T as utils::Trait>::as_tb((10 as u128).pow(18))))
                .ok_or("unsafe multiplication")?)
            .checked_div(&total_supply)
            .ok_or("unsafe division")?;

            let allowed_token_amount = (<T as utils::Trait>::as_tb(max_percentage as u128))
                .checked_mul(&(<T as utils::Trait>::as_tb((10 as u128).pow(16))))
                .ok_or("unsafe percentage multiplication")?;

            if percentage_balance > allowed_token_amount {
                sr_primitives::print(
                    "It is failing because it is not validating the PercentageTM restrictions",
                );
                return Ok(APP_FUNDS_LIMIT_REACHED);
            }
        }
        sr_primitives::print("It is passing thorugh the PercentageTM");
        Ok(ERC1400_TRANSFER_SUCCESS)
    }
}

/// tests for this module
#[cfg(test)]
mod tests {
    // use super::*;

    // use crate::asset::SecurityToken;
    // use lazy_static::lazy_static;
    // use substrate_primitives::{Blake2Hasher, H256};
    // use sr_io::with_externalities;
    // use sr_primitives::{
    //     testing::{Digest, DigestItem, Header},
    //     traits::{BlakeTwo256, IdentityLookup},
    //     BuildStorage,
    // };
    // use srml_support::{assert_noop, assert_ok, impl_outer_origin};

    // use std::{
    //     collections::HashMap,
    //     sync::{Arc, Mutex},
    // };

    // impl_outer_origin! {
    //     pub enum Origin for Test {}
    // }

    // For testing the module, we construct most of a mock runtime. This means
    // first constructing a configuration type (`Test`) which `impl`s each of the
    // configuration traits of modules we want to use.
    // #[derive(Clone, Eq, PartialEq)]
    // pub struct Test;

    // impl system::Trait for Test {
    //     type Origin = Origin;
    //     type Index = u64;
    //     type BlockNumber = u64;
    //     type Hash = H256;
    //     type Hashing = BlakeTwo256;
    //     type Digest = H256;
    //     type AccountId = u64;
    //     type Lookup = IdentityLookup<Self::AccountId>;
    //     type Header = Header;
    //     type Event = ();
    //     type Log = DigestItem;
    // }

    // impl Trait for Test {
    //     type Event = ();
    //     type OnFreeBalanceZero = ();
    //     type OnNewAccount = ();
    //     type TransactionPayment = ();
    //     type TransferPayment = ();
    // }

    // impl utils::Trait for Test {
    //     type TokenBalance = u128;
    // }

    // impl timestamp::Trait for Test {
    //     type Moment = u64;
    //     type OnTimestampSet = ();
    // }

    // impl asset::HasOwner<<Test as system::Trait>::AccountId> for Module<Test> {
    //     fn is_owner(_ticker: Vec<u8>, sender: <Test as system::Trait>::AccountId) -> bool {
    //         if let Some(token) = TOKEN_MAP.lock().unwrap().get(&_ticker) {
    //             token.owner == sender
    //         } else {
    //             false
    //         }
    //     }
    // }

    // impl Trait for Test {
    //     type Event = ();
    //     type Asset = Module<Test>;
    // }
    // // This function basically just builds a genesis storage key/value store according to
    // // our desired mockup.
    // fn new_test_ext() -> sr_io::TestExternalities<Blake2Hasher> {
    //     system::GenesisConfig::default()
    //         .build_storage()
    //         .unwrap()
    //         .0
    //         .into()
    // }
    //type PercentageTM = Module<Test>;

    // lazy_static! {
    //     static ref TOKEN_MAP: Arc<
    //         Mutex<
    //             HashMap<
    //                 Vec<u8>,
    //                 SecurityToken<
    //                     <Test as utils::Trait>::TokenBalance,
    //                     <Test as system::Trait>::AccountId,
    //                 >,
    //             >,
    //         >,
    //     > = Arc::new(Mutex::new(HashMap::new()));
    //     /// Because Rust's Mutex is not recursive a second symbolic lock is necessary
    //     static ref TOKEN_MAP_OUTER_LOCK: Arc<Mutex<()>> = Arc::new(Mutex::new(()));
    // }

    // #[test]
    // fn discards_non_owners() {
    //     with_externalities(&mut new_test_ext(), || {
    //         let ticker = vec![0x01];

    //         // We need the lock to exist till assertions are done
    //         let outer = TOKEN_MAP_OUTER_LOCK.lock().unwrap();

    //         // Prepare a token entry with mismatched owner
    //         *TOKEN_MAP.lock().unwrap() = {
    //             let mut map = HashMap::new();
    //             let token = SecurityToken {
    //                 name: ticker.clone(),
    //                 owner: 1337,
    //                 total_supply: 1_000_000,
    //             };
    //             map.insert(ticker.clone(), token);
    //             map
    //         };

    //         // But look up against 1
    //         assert_noop!(
    //             PercentageTM::toggle_maximum_percentage_restriction(
    //                 Origin::signed(1),
    //                 ticker,
    //                 true,
    //                 15
    //             ),
    //             "Sender must be the token owner"
    //         );
    //         drop(outer);
    //     });
    // }

    // #[test]
    // fn accepts_real_owners() {
    //     with_externalities(&mut new_test_ext(), || {
    //         let ticker = vec![0x01];
    //         let matching_owner = 1;

    //         // We need the lock to exist till assertions are done
    //         let outer = TOKEN_MAP_OUTER_LOCK.lock().unwrap();

    //         *TOKEN_MAP.lock().unwrap() = {
    //             let mut map = HashMap::new();
    //             let token = SecurityToken {
    //                 name: ticker.clone(),
    //                 owner: matching_owner,
    //                 total_supply: 1_000_000,
    //             };
    //             map.insert(ticker.clone(), token);
    //             map
    //         };

    //         assert_ok!(PercentageTM::toggle_maximum_percentage_restriction(
    //             Origin::signed(matching_owner),
    //             ticker.clone(),
    //             true,
    //             15
    //         ));
    //         assert_eq!(
    //             PercentageTM::maximum_percentage_enabled_for_token(ticker.clone()),
    //             (true, 15)
    //         );
    //         drop(outer);
    //     });
    // }
}<|MERGE_RESOLUTION|>--- conflicted
+++ resolved
@@ -76,15 +76,9 @@
 
     // Transfer restriction verification logic
     pub fn verify_restriction(
-<<<<<<< HEAD
-        ticker: Vec<u8>,
-        _from_did: Vec<u8>,
-        to_did: Vec<u8>,
-=======
         ticker: &[u8],
         _from_did: &Vec<u8>,
         to_did: &Vec<u8>,
->>>>>>> 731be228
         value: T::TokenBalance,
     ) -> StdResult<u8, &'static str> {
         let upper_ticker = utils::bytes_to_upper(ticker);
