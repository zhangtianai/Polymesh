--- conflicted
+++ resolved
@@ -72,18 +72,11 @@
 
 decl_storage! {
     trait Store for Module<T: Trait> as STOCapped {
-<<<<<<< HEAD
-
-        // Tokens can have multiple whitelists that (for now) check entries individually within each other
-        StosByToken get(stos_by_token): map (Vec<u8>, u32) => STO<T::Balance,T::Moment>;
-
-=======
         /// Tokens can have multiple whitelists that (for now) check entries individually within each other
         /// (ticker, sto_id) -> STO
-        StosByToken get(stos_by_token): map (Vec<u8>, u32) => STO<T::TokenBalance,T::Moment>;
+        StosByToken get(stos_by_token): map (Vec<u8>, u32) => STO<T::Balance,T::Moment>;
         /// It returns the sto count corresponds to its ticker
         /// ticker -> sto count
->>>>>>> 61ea27c8
         StoCount get(sto_count): map (Vec<u8>) => u32;
         /// List of SimpleToken tokens which will be accepted as the fund raised type for the STO
         /// (asset_ticker, sto_id, index) -> simple_token_ticker
@@ -94,22 +87,12 @@
         /// To track the no of different tokens allowed as fund raised type for the given STO
         /// (asset_ticker, sto_id) -> count
         TokensCountForSto get(tokens_count_for_sto): map(Vec<u8>, u32) => u32;
-<<<<<<< HEAD
-        // To track the investment data of the investor corresponds to ticker
-        //[asset_ticker][sto_id][DID] => Investment structure
-        InvestmentData get(investment_data): map(Vec<u8>, u32, IdentityId) => Investment<T::Balance, T::Moment>;
-        // To track the investment amount of the investor corresponds to ticker using SimpleToken
-        // [asset_ticker][simple_token_ticker][sto_id][accountId] => Invested balance
-        SimpleTokenSpent get(simple_token_token_spent): map(Vec<u8>, Vec<u8>, u32, IdentityId) => T::Balance;
-
-=======
         /// To track the investment data of the investor corresponds to ticker
         /// (asset_ticker, sto_id, DID) -> Investment structure
-        InvestmentData get(investment_data): map(Vec<u8>, u32, IdentityId) => Investment<T::TokenBalance, T::Moment>;
+        InvestmentData get(investment_data): map(Vec<u8>, u32, IdentityId) => Investment<T::Balance, T::Moment>;
         /// To track the investment amount of the investor corresponds to ticker using SimpleToken
         /// (asset_ticker, simple_token_ticker, sto_id, accountId) -> Invested balance
-        SimpleTokenSpent get(simple_token_token_spent): map(Vec<u8>, Vec<u8>, u32, IdentityId) => T::TokenBalance;
->>>>>>> 61ea27c8
+        SimpleTokenSpent get(simple_token_token_spent): map(Vec<u8>, Vec<u8>, u32, IdentityId) => T::Balance;
     }
 }
 
@@ -299,9 +282,6 @@
 
         }
 
-<<<<<<< HEAD
-        pub fn buy_tokens_by_simple_token(origin, did: IdentityId, _ticker: Vec<u8>, sto_id: u32, value: T::Balance, simple_token_ticker: Vec<u8>) -> Result {
-=======
         /// Used to buy tokens using stable coins
         ///
         /// # Arguments
@@ -311,8 +291,7 @@
         /// * `sto_id` A unique identifier to know which STO investor wants to invest in
         /// * `value` Amount of POLY wants to invest in
         /// * `simple_token_ticker` Ticker of the simple token
-        pub fn buy_tokens_by_simple_token(origin, did: IdentityId, _ticker: Vec<u8>, sto_id: u32, value: T::TokenBalance, simple_token_ticker: Vec<u8>) -> Result {
->>>>>>> 61ea27c8
+        pub fn buy_tokens_by_simple_token(origin, did: IdentityId, _ticker: Vec<u8>, sto_id: u32, value: T::Balance, simple_token_ticker: Vec<u8>) -> Result {
             let sender = ensure_signed(origin)?;
 
             // Check that sender is allowed to act on behalf of `did`
