--- conflicted
+++ resolved
@@ -656,18 +656,19 @@
         Ok(())
     }
 
-<<<<<<< HEAD
     pub fn signing_key_charge_did(signing_key: &Key) -> bool {
-        if <SigningKeyDid>::exists(signing_key) {
-            let id = <SigningKeyDid>::get(signing_key);
-            if Self::is_signing_key(id, signing_key) {
-                if <ChargeDid>::exists(signing_key) {
+        if let Some(linked_key_info) = <KeyToIdentityIds>::get(signing_key) {
+            if let LinkedKeyInfo::Unique(identity) = linked_key_info {
+                if Self::is_authorized_key(identity, signing_key)
+                    && <ChargeDid>::exists(signing_key)
+                {
                     return <ChargeDid>::get(signing_key);
                 }
             }
         }
-        return false;
-=======
+        false
+    }
+
     /// It checks that any sternal account can only be associated with at most one.
     /// Master keys are considered as external accounts.
     pub fn can_key_be_linked_to_did(key: &Key, key_type: KeyType) -> bool {
@@ -726,7 +727,6 @@
                 }
             }
         }
->>>>>>> 0a7a2d87
     }
 }
 
@@ -748,21 +748,7 @@
     }
 
     fn signing_key_charge_did(signing_key: &Key) -> bool {
-<<<<<<< HEAD
         Self::signing_key_charge_did(&signing_key)
-=======
-        if let Some(linked_key_info) = <KeyToIdentityIds>::get(signing_key) {
-            if let LinkedKeyInfo::Unique(identity) = linked_key_info {
-                if Self::is_authorized_key(identity, signing_key)
-                    && <ChargeDid>::exists(signing_key)
-                {
-                    return <ChargeDid>::get(signing_key);
-                }
-            }
-        }
-
-        false
->>>>>>> 0a7a2d87
     }
 }
 
