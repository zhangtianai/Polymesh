--- conflicted
+++ resolved
@@ -355,15 +355,7 @@
             let record = <DidRecords<T>>::get(&did);
             ensure!(sender_key == record.master_key, "Sender must hold the master key");
 
-<<<<<<< HEAD
-            /// @TODO Duplicated ? We already use get(did.clone())
-            ensure!(<DidRecords<T>>::exists(&did), "DID must already exist");
-            ensure!(<DidRecords<T>>::exists(&did_issuer), "claim issuer DID must already exist");
-
             <ClaimIssuers>::mutate(&did, |old_claim_issuers| {
-=======
-            <ClaimIssuers>::mutate(did.clone(), |old_claim_issuers| {
->>>>>>> 3795bcc0
                 if !old_claim_issuers.contains(&did_issuer) {
                     old_claim_issuers.push(did_issuer.clone());
                 }
