//! # Asset Module
//!
//! The Asset module is one place to create the security tokens on the Polymesh blockchain.
//! It consist every required functionality related to securityToken and every function
//! execution can be differentiate at the token level by providing the ticker of the token.
//! In ethereum analogy every token has different smart contract address which act as the unique identity
//! of the token while here token lives at low-level where token ticker act as the differentiator
//!
//! ## Overview
//!
//! The Asset module provides functions for:
//!
//! - Creating the tokens
//! - Creation of checkpoints on the token level
//! - Management of the token (Document mgt etc)
//! - Transfer/redeem functionality of the token
//! - Custodian functionality
//!
//! ## Interface
//!
//! ### Dispatchable Functions
//!
//! - `register_ticker` - Used to either register a new ticker or extend registration of an existing ticker
//! - `transfer_ticker` - Used to transfer ticker to a different DID
//! - `create_token` - Initializes a new security token
//! - `transfer` - Transfer tokens from one DID to another DID as tokens are stored/managed on the DID level
//! - `controller_transfer` - Forces a transfer between two DIDs.
//! - `approve` - Approve token transfer from one DID to DID
//! - `transfer_from` - If sufficient allowance provided, transfer from a DID to another DID without token owner's signature.
//! - `create_checkpoint` - Function used to create the checkpoint
//! - `issue` - Function is used to issue(or mint) new tokens for the given DID
//! - `batch_issue` - Batch version of issue function
//! - `redeem` - Used to redeem the security tokens
//! - `redeem_from` - Used to redeem the security tokens by some other DID who has approval
//! - `controller_redeem` - Forces a redemption of an DID's tokens. Can only be called by token owner
//! - `make_divisible` - Change the divisibility of the token to divisible. Only called by the token owner
//! - `can_transfer` - Checks whether a transaction with given parameters can take place or not
//! - `transfer_with_data` - This function can be used by the exchanges of other third parties to dynamically validate the transaction by passing the data blob
//! - `transfer_from_with_data` - This function can be used by the exchanges of other third parties to dynamically validate the transaction by passing the data blob
//! - `is_issuable` - Used to know whether the given token will issue new tokens or not
//! - `get_document` - Used to get the documents details attach with the token
//! - `set_document` - Used to set the details of the document, Only be called by the token owner
//! - `remove_document` - Used to remove the document details for the given token, Only be called by the token owner
//! - `increase_custody_allowance` - Used to increase the allowance for a given custodian
//! - `increase_custody_allowance_of` - Used to increase the allowance for a given custodian by providing the off chain signature
//! - `transfer_by_custodian` - Used to transfer the tokens by the approved custodian
//!
//! ### Public Functions
//!
//! - `is_ticker_available` - Returns if ticker is available to register
//! - `is_ticker_registry_valid` - Returns if ticker is registered to a particular did
//! - `token_details` - Returns details of the token
//! - `balance_of` - Returns the balance of the DID corresponds to the ticker
//! - `total_checkpoints_of` - Returns the checkpoint Id
//! - `total_supply_at` - Returns the total supply at a given checkpoint
//! - `custodian_allowance`- Returns the allowance provided to a custodian for a given ticker and token holder
//! - `total_custody_allowance` - Returns the total allowance approved by the token holder.

use crate::{balances, constants::*, general_tm, identity, percentage_tm, utils};
use codec::Encode;
use core::result::Result as StdResult;
use currency::*;
use primitives::{IdentityId, Key, Signer};
use rstd::{convert::TryFrom, prelude::*};
use session;
use sr_primitives::traits::{CheckedAdd, CheckedSub, Verify};
#[cfg(feature = "std")]
use sr_primitives::{Deserialize, Serialize};
use srml_support::{
    decl_event, decl_module, decl_storage,
    dispatch::Result,
    ensure,
    traits::{Currency, ExistenceRequirement, WithdrawReason},
};
use system::{self, ensure_signed};

/// The module's configuration trait.
pub trait Trait:
    system::Trait
    + general_tm::Trait
    + percentage_tm::Trait
    + utils::Trait
    + balances::Trait
    + identity::Trait
    + session::Trait
{
    /// The overarching event type.
    type Event: From<Event<Self>> + Into<<Self as system::Trait>::Event>;
    type Currency: Currency<Self::AccountId>;
}

/// struct to store the token details
#[derive(codec::Encode, codec::Decode, Default, Clone, PartialEq, Debug)]
pub struct SecurityToken<U> {
    pub name: Vec<u8>,
    pub total_supply: U,
    pub owner_did: IdentityId,
    pub divisible: bool,
}

/// struct to store the signed data
#[derive(codec::Encode, codec::Decode, Default, Clone, PartialEq, Debug)]
pub struct SignData<U> {
    custodian_did: IdentityId,
    holder_did: IdentityId,
    ticker: Vec<u8>,
    value: U,
    nonce: u16,
}

/// struct to store the ticker registration details
#[derive(codec::Encode, codec::Decode, Clone, Default, PartialEq, Debug)]
pub struct TickerRegistration<U> {
    owner: IdentityId,
    expiry: Option<U>,
}

/// struct to store the ticker registration config
#[cfg_attr(feature = "std", derive(Serialize, Deserialize))]
#[derive(codec::Encode, codec::Decode, Clone, Default, PartialEq, Debug)]
pub struct TickerRegistrationConfig<U> {
    pub max_ticker_length: u32,
    pub registration_length: Option<U>,
}

/// struct to store the ticker transfer approvals
#[derive(codec::Encode, codec::Decode, Clone, Default, PartialEq, Debug)]
pub struct TickerTransferApproval<U> {
    pub authorized_by: U,
    pub next_ticker: Option<Vec<u8>>,
    pub previous_ticker: Option<Vec<u8>>,
}

#[derive(codec::Encode, codec::Decode, Clone, Eq, PartialEq, Debug)]
pub enum TickerRegistrationStatus {
    RegisteredByOther,
    Available,
    RegisteredByDid,
}

decl_storage! {
    trait Store for Module<T: Trait> as Asset {
        /// The DID of the fee collector
        FeeCollector get(fee_collector) config(): T::AccountId;
        /// Ticker registration details
        /// (ticker) -> TickerRegistration
        pub Tickers get(ticker_registration): map Vec<u8> => TickerRegistration<T::Moment>;
        /// Ticker registration config
        /// (ticker) -> TickerRegistrationConfig
        pub TickerConfig get(ticker_registration_config) config(): TickerRegistrationConfig<T::Moment>;
        /// details of the token corresponding to the token ticker
        /// (ticker) -> SecurityToken details [returns SecurityToken struct]
        pub Tokens get(token_details): map Vec<u8> => SecurityToken<T::Balance>;
        /// Used to store the securityToken balance corresponds to ticker and Identity
        /// (ticker, DID) -> balance
        pub BalanceOf get(balance_of): map (Vec<u8>, IdentityId) => T::Balance;
        /// (ticker, sender (DID), spender(DID)) -> allowance amount
        Allowance get(allowance): map (Vec<u8>, IdentityId, IdentityId) => T::Balance;
        /// cost in base currency to create a token
        AssetCreationFee get(asset_creation_fee) config(): T::Balance;
        /// cost in base currency to register a ticker
        TickerRegistrationFee get(ticker_registration_fee) config(): T::Balance;
        /// Ticker transfer approvals
        /// (Identity that is approved to receive ticker, ticker) =>
        ///     TickerTransferApproval<IdentityId (that authorized transfer)>
        /// Option in next_ticker: Option<Vec<u8>> of TickerTransferApproval
        /// represents the next element in the linked list (if there is anyy)
        TickerTransferApprovals get(ticker_transfer_approvals):
            map (IdentityId, Option<Vec<u8>>) => TickerTransferApproval<IdentityId>;
        /// Checkpoints created per token
        /// (ticker) -> no. of checkpoints
        pub TotalCheckpoints get(total_checkpoints_of): map (Vec<u8>) => u64;
        /// Total supply of the token at the checkpoint
        /// (ticker, checkpointId) -> total supply at given checkpoint
        pub CheckpointTotalSupply get(total_supply_at): map (Vec<u8>, u64) => T::Balance;
        /// Balance of a DID at a checkpoint
        /// (ticker, DID, checkpoint ID) -> Balance of a DID at a checkpoint
        CheckpointBalance get(balance_at_checkpoint): map (Vec<u8>, IdentityId, u64) => T::Balance;
        /// Last checkpoint updated for a DID's balance
        /// (ticker, DID) -> List of checkpoints where user balance changed
        UserCheckpoints get(user_checkpoints): map (Vec<u8>, IdentityId) => Vec<u64>;
        /// The documents attached to the tokens
        /// (ticker, document name) -> (URI, document hash)
        Documents get(documents): map (Vec<u8>, Vec<u8>) => (Vec<u8>, Vec<u8>, T::Moment);
        /// Allowance provided to the custodian
        /// (ticker, token holder, custodian) -> balance
        pub CustodianAllowance get(custodian_allowance): map(Vec<u8>, IdentityId, IdentityId) => T::Balance;
        /// Total custodian allowance for a given token holder
        /// (ticker, token holder) -> balance
        pub TotalCustodyAllowance get(total_custody_allowance): map(Vec<u8>, IdentityId) => T::Balance;
        /// Store the nonce for off chain signature to increase the custody allowance
        /// (ticker, token holder, nonce) -> bool
        AuthenticationNonce get(authentication_nonce): map(Vec<u8>, IdentityId, u16) => bool;
    }
}

// public interface for this runtime module
decl_module! {
    pub struct Module<T: Trait> for enum Call where origin: T::Origin {
        /// initialize the default event for this module
        fn deposit_event() = default;

        /// This function is used to either register a new ticker or extend validity of an exisitng ticker
        /// NB Ticker validity does not get carryforward when renewing ticker
        ///
        /// # Arguments
        /// * `origin` It consist the signing key of the caller (i.e who signed the transaction to execute this function)
        /// * `_ticker` ticker to register
        pub fn register_ticker(origin, _ticker: Vec<u8>) -> Result {
            let sender = ensure_signed(origin)?;
<<<<<<< HEAD
            let signer = Signer::Key( Key::try_from(sender.encode())?);


            // Check that sender is allowed to act on behalf of `did`
            ensure!(<identity::Module<T>>::is_signer_authorized(did, &signer), "sender must be a signing key for DID");
=======
            let sender_key = Key::try_from(sender.encode())?;
            let signer = Signer::Key( sender_key.clone());
            let to_did =  match <identity::Module<T>>::current_did() {
                Some(x) => x,
                None => {
                    if let Some(did) = <identity::Module<T>>::get_identity(&sender_key) {
                        did
                    } else {
                        return Err("did not found");
                    }
                }
            };

            let ticker = utils::bytes_to_upper(_ticker.as_slice());
            ensure!(<identity::Module<T>>::is_signer_authorized(to_did, &signer), "sender must be a signing key for DID");
>>>>>>> aa8d5e5d

            ensure!(!<Tokens<T>>::exists(&ticker), "token already created");

            let ticker_config = Self::ticker_registration_config();

            ensure!(ticker.len() <= usize::try_from(ticker_config.max_ticker_length).unwrap_or_default(), "ticker length over the limit");

            // Ensure that the ticker is not registered by someone else
            ensure!(
                Self::is_ticker_available_or_registered_to(&ticker, to_did) != TickerRegistrationStatus::RegisteredByOther,
                "ticker registered to someone else"
            );

            let now = <timestamp::Module<T>>::get();
            let expiry = if let Some(exp) = ticker_config.registration_length { Some(now + exp) } else { None };

            Self::_register_ticker(&ticker, sender, to_did, expiry);

            Ok(())
        }

        /// This function is used to transfer a ticker to someone else
        ///
        /// # Arguments
        /// * `origin` It consist the signing key of the caller (i.e who signed the transaction to execute this function)
        /// * `to_did` DID of the future owner of the ticker
        /// * `_ticker` ticker to transfer
        pub fn approve_ticker_transfer(origin, to_did: IdentityId, _ticker: Vec<u8>) -> Result {
            let sender = ensure_signed(origin)?;
            let sender_key = Key::try_from(sender.encode())?;
            let from_did =  match <identity::Module<T>>::current_did() {
                Some(x) => x,
                None => {
                    if let Some(did) = <identity::Module<T>>::get_identity(&sender_key) {
                        did
                    } else {
                        return Err("did not found");
                    }
                }
            };

            let ticker = utils::bytes_to_upper(_ticker.as_slice());

            ensure!(!<Tokens<T>>::exists(&ticker), "token already created");

            ensure!(Self::is_ticker_registry_valid(&ticker, from_did), "ticker registered to someone else");

            let to_did_ticker = (to_did, Some(ticker.clone()));

            if <TickerTransferApprovals>::exists(&to_did_ticker) {
                <TickerTransferApprovals>::mutate(&to_did_ticker, |tta| tta.authorized_by = from_did);
            } else {
                let to_did_none = (to_did, None);
                let next_ticker;
                if <TickerTransferApprovals>::exists(&to_did_none) {
                    let none_tta = Self::ticker_transfer_approvals(&to_did_none);
                    next_ticker = none_tta.next_ticker.clone();
                    if next_ticker.is_some() {
                        <TickerTransferApprovals>::mutate(
                            (to_did, none_tta.next_ticker),
                            |tta| tta.previous_ticker = Some(ticker.clone())
                        );
                    }
                } else {
                    next_ticker = None;
                }

                let none_tta = TickerTransferApproval {
                    authorized_by: from_did,
                    next_ticker: Some(ticker.clone()),
                    previous_ticker: None,
                };
                <TickerTransferApprovals>::insert(&to_did_none, none_tta);

                let tta = TickerTransferApproval {
                    authorized_by: from_did,
                    next_ticker: next_ticker,
                    previous_ticker: None,
                };
                <TickerTransferApprovals>::insert(&to_did_ticker, tta);
            }

            Self::deposit_event(RawEvent::TickerTransferApproval(ticker, from_did, to_did));

            Ok(())
        }

        /// This function is used to transfer a ticker to someone else
        ///
        /// # Arguments
        /// * `origin` It consist the signing key of the caller (i.e who signed the transaction to execute this function)
        /// * `_ticker` ticker to transfer
        pub fn process_ticker_transfer(origin, _ticker: Vec<u8>) -> Result {
            let sender = ensure_signed(origin)?;
            let sender_key = Key::try_from(sender.encode())?;
            let to_did =  match <identity::Module<T>>::current_did() {
                Some(x) => x,
                None => {
                    if let Some(did) = <identity::Module<T>>::get_identity(&sender_key) {
                        did
                    } else {
                        return Err("did not found");
                    }
                }
            };

            let ticker = utils::bytes_to_upper(_ticker.as_slice());

            ensure!(!<Tokens<T>>::exists(&ticker), "token already created");

            let to_did_ticker = (to_did, Some(ticker.clone()));
            ensure!(<TickerTransferApprovals>::exists(&to_did_ticker), "Transfer not approved");

            let tta = Self::ticker_transfer_approvals(&to_did_ticker);
            ensure!(Self::is_ticker_registry_valid(&ticker, tta.authorized_by), "ticker registered to someone else");

            if tta.next_ticker.is_none() && tta.previous_ticker.is_none(){
                // This transfer approval is the last approval
                <TickerTransferApprovals>::remove((to_did, None));
            } else {
                <TickerTransferApprovals>::mutate(
                    (to_did, tta.previous_ticker.clone()),
                    |previous_tta| previous_tta.next_ticker = tta.next_ticker.clone()
                );
                if tta.next_ticker.is_some() {
                    <TickerTransferApprovals>::mutate(
                        (to_did, tta.next_ticker.clone()),
                        |next_tta| next_tta.previous_ticker = tta.previous_ticker
                    );
                }
            }

            <TickerTransferApprovals>::remove(&to_did_ticker);

            let current_owner = Self::ticker_registration(&ticker).owner;

            <Tickers<T>>::mutate(&ticker, |tr| tr.owner = to_did);

            Self::deposit_event(RawEvent::TickerTransferred(ticker, current_owner, to_did));

            Ok(())
        }

        pub fn withdraw_ticker_transfer_approval(origin, to_did: IdentityId, _ticker: Vec<u8>) -> Result {
            let sender = ensure_signed(origin)?;
            let sender_key = Key::try_from(sender.encode())?;
            let from_did =  match <identity::Module<T>>::current_did() {
                Some(x) => x,
                None => {
                    if let Some(did) = <identity::Module<T>>::get_identity(&sender_key) {
                        did
                    } else {
                        return Err("did not found");
                    }
                }
            };

            let ticker = utils::bytes_to_upper(_ticker.as_slice());

            ensure!(!<Tokens<T>>::exists(&ticker), "token already created");

            ensure!(Self::is_ticker_registry_valid(&ticker, from_did), "ticker registered to someone else");

            let to_did_ticker = (to_did, Some(ticker.clone()));

            ensure!(<TickerTransferApprovals>::exists(&to_did_ticker), "ticker transfer not approved");

            let tta = Self::ticker_transfer_approvals(&to_did_ticker);
            ensure!(Self::is_ticker_registry_valid(&ticker, tta.authorized_by), "ticker registered to someone else");

            <TickerTransferApprovals>::mutate(
                (to_did, tta.previous_ticker.clone()),
                |previous_tta| previous_tta.next_ticker = tta.next_ticker.clone()
            );

            if tta.next_ticker.is_some() {
                <TickerTransferApprovals>::mutate(
                    (to_did, tta.next_ticker.clone()),
                    |next_tta| next_tta.previous_ticker = tta.previous_ticker
                );
            }

            <TickerTransferApprovals>::remove(&to_did_ticker);
            Self::deposit_event(RawEvent::TickerTransferApprovalWithdrawal(ticker, to_did));
            Ok(())
        }

        /// Initializes a new security token
        /// makes the initiating account the owner of the security token
        /// & the balance of the owner is set to total supply
        ///
        /// # Arguments
        /// * `origin` It consist the signing key of the caller (i.e who signed the transaction to execute this function)
        /// * `did` DID of the creator of the token or the owner of the token
        /// * `name` Name of the token
        /// * `_ticker` Symbol of the token
        /// * `total_supply` Total supply of the token
        /// * `divisible` boolean to identify the divisibility status of the token.
        pub fn create_token(origin, did: IdentityId, name: Vec<u8>, _ticker: Vec<u8>, total_supply: T::Balance, divisible: bool) -> Result {
            let ticker = utils::bytes_to_upper(_ticker.as_slice());
            let sender = ensure_signed(origin)?;
            let signer = Signer::Key( Key::try_from(sender.encode())?);

            // Check that sender is allowed to act on behalf of `did`
            ensure!(<identity::Module<T>>::is_signer_authorized(did, &signer), "sender must be a signing key for DID");
<<<<<<< HEAD
=======

            ensure!(!<Tokens<T>>::exists(&ticker), "token already created");

            let ticker_config = Self::ticker_registration_config();

            ensure!(ticker.len() <= usize::try_from(ticker_config.max_ticker_length).unwrap_or_default(), "ticker length over the limit");
>>>>>>> aa8d5e5d

            // checking max size for name and ticker
            // byte arrays (vecs) with no max size should be avoided
            ensure!(name.len() <= 64, "token name cannot exceed 64 bytes");

            let is_ticker_available_or_registered_to = Self::is_ticker_available_or_registered_to(&ticker, did);

            ensure!(is_ticker_available_or_registered_to != TickerRegistrationStatus::RegisteredByOther, "Ticker registered to someone else");

            if !divisible {
                ensure!(total_supply % ONE_UNIT.into() == 0.into(), "Invalid Total supply");
            }

            ensure!(total_supply <= MAX_SUPPLY.into(), "Total supply above the limit");

            // Alternative way to take a fee - fee is proportionaly paid to the validators and dust is burned
            let validators = <session::Module<T>>::validators();
            let fee = Self::asset_creation_fee();
            let validator_len:T::Balance;
            if validators.len() < 1 {
                validator_len = T::Balance::from(1 as u32);
            } else {
                validator_len = T::Balance::from(validators.len() as u32);
            }
            let proportional_fee = fee / validator_len;
            for v in validators {
                <balances::Module<T> as Currency<_>>::transfer(
                    &sender,
                    &<T as utils::Trait>::validator_id_to_account_id(v),
                    proportional_fee
                )?;
            }
            let remainder_fee = fee - (proportional_fee * validator_len);
            let _withdraw_result = <balances::Module<T>>::withdraw(&sender, remainder_fee, WithdrawReason::Fee, ExistenceRequirement::KeepAlive)?;

            if is_ticker_available_or_registered_to == TickerRegistrationStatus::Available {
                // ticker not registered by anyone (or registry expired). we can charge fee and register this ticker
                Self::_register_ticker(&ticker, sender, did, None);
            } else {
                // Ticker already registered by the user
                <Tickers<T>>::mutate(&ticker, |tr| tr.expiry = None);
            }

            let token = SecurityToken {
                name,
                total_supply,
                owner_did: did,
                divisible: divisible
            };

            <Tokens<T>>::insert(&ticker, token);
            <BalanceOf<T>>::insert((ticker.clone(), did), total_supply);
            Self::deposit_event(RawEvent::IssuedToken(ticker, total_supply, did, divisible));
            sr_primitives::print("Initialized!!!");

            Ok(())
        }

        /// Transfer tokens from one DID to another DID as tokens are stored/managed on the DID level
        ///
        /// # Arguments
        /// * `_origin` signing key of the sender
        /// * `did` DID of the `from` token holder, from whom tokens needs to transferred
        /// * `_ticker` Ticker of the token
        /// * `to_did` DID of the `to` token holder, to whom token needs to transferred
        /// * `value` Value that needs to transferred
        pub fn transfer(_origin, did: IdentityId, _ticker: Vec<u8>, to_did: IdentityId, value: T::Balance) -> Result {
            let ticker = utils::bytes_to_upper(_ticker.as_slice());
            let sender = ensure_signed(_origin)?;
            let signer = Signer::Key( Key::try_from(sender.encode())?);


            // Check that sender is allowed to act on behalf of `did`
            ensure!(<identity::Module<T>>::is_signer_authorized(did, &signer), "sender must be a signing key for DID");

            // Check whether the custody allowance remain intact or not
            Self::_check_custody_allowance(&ticker, did, value)?;
            ensure!(Self::_is_valid_transfer(&ticker, Some(did), Some(to_did), value)? == ERC1400_TRANSFER_SUCCESS, "Transfer restrictions failed");

            Self::_transfer(&ticker, did, to_did, value)
        }

        /// Forces a transfer between two DIDs & This can only be called by security token owner.
        /// This function doesn't validate any type of restriction beside a valid KYC check
        ///
        /// # Arguments
        /// * `_origin` signing key of the token owner DID.
        /// * `did` Token owner DID.
        /// * `_ticker` symbol of the token
        /// * `from_did` DID of the token holder from whom balance token will be transferred.
        /// * `to_did` DID of token holder to whom token balance will be transferred.
        /// * `value` Amount of tokens.
        /// * `data` Some off chain data to validate the restriction.
        /// * `operator_data` It is a string which describes the reason of this control transfer call.
        pub fn controller_transfer(_origin, did: IdentityId, _ticker: Vec<u8>, from_did: IdentityId, to_did: IdentityId, value: T::Balance, data: Vec<u8>, operator_data: Vec<u8>) -> Result {
            let ticker = utils::bytes_to_upper(_ticker.as_slice());
            let sender = ensure_signed(_origin)?;
            let signer = Signer::Key( Key::try_from(sender.encode())?);

            // Check that sender is allowed to act on behalf of `did`
            ensure!(<identity::Module<T>>::is_signer_authorized(did, &signer), "sender must be a signing key for DID");

            ensure!(Self::is_owner(&ticker, did), "user is not authorized");

            Self::_transfer(&ticker, from_did, to_did, value.clone())?;

            Self::deposit_event(RawEvent::ControllerTransfer(ticker, did, from_did, to_did, value, data, operator_data));

            Ok(())
        }

        /// approve token transfer from one DID to DID
        /// once this is done, transfer_from can be called with corresponding values
        ///
        /// # Arguments
        /// * `_origin` Signing key of the token owner (i.e sender)
        /// * `did` DID of the sender
        /// * `spender_did` DID of the spender
        /// * `value` Amount of the tokens approved
        fn approve(_origin, did: IdentityId, _ticker: Vec<u8>, spender_did: IdentityId, value: T::Balance) -> Result {
            let ticker = utils::bytes_to_upper(_ticker.as_slice());
            let sender = ensure_signed(_origin)?;
            let signer = Signer::Key( Key::try_from(sender.encode())?);

            // Check that sender is allowed to act on behalf of `did`
            ensure!(<identity::Module<T>>::is_signer_authorized(did, &signer), "sender must be a signing key for DID");

            ensure!(<BalanceOf<T>>::exists((ticker.clone(), did)), "Account does not own this token");

            let allowance = Self::allowance((ticker.clone(), did, spender_did));
            let updated_allowance = allowance.checked_add(&value).ok_or("overflow in calculating allowance")?;
            <Allowance<T>>::insert((ticker.clone(), did, spender_did), updated_allowance);

            Self::deposit_event(RawEvent::Approval(ticker, did, spender_did, value));

            Ok(())
        }

        /// If sufficient allowance provided, transfer from a DID to another DID without token owner's signature.
        ///
        /// # Arguments
        /// * `_origin` Signing key of spender
        /// * `did` DID of the spender
        /// * `_ticker` Ticker of the token
        /// * `from_did` DID from whom token is being transferred
        /// * `to_did` DID to whom token is being transferred
        /// * `value` Amount of the token for transfer
        pub fn transfer_from(origin, did: IdentityId, _ticker: Vec<u8>, from_did: IdentityId, to_did: IdentityId, value: T::Balance) -> Result {
            let spender = Signer::Key( Key::try_from( ensure_signed(origin)?.encode())?);

            // Check that spender is allowed to act on behalf of `did`
            ensure!(<identity::Module<T>>::is_signer_authorized(did, &spender), "sender must be a signing key for DID");

            let ticker = utils::bytes_to_upper(_ticker.as_slice());
            let ticker_from_did_did = (ticker.clone(), from_did, did);
            ensure!(<Allowance<T>>::exists(&ticker_from_did_did), "Allowance does not exist");
            let allowance = Self::allowance(&ticker_from_did_did);
            ensure!(allowance >= value, "Not enough allowance");

            // using checked_sub (safe math) to avoid overflow
            let updated_allowance = allowance.checked_sub(&value).ok_or("overflow in calculating allowance")?;
            // Check whether the custody allowance remain intact or not
            Self::_check_custody_allowance(&ticker, from_did, value)?;

            ensure!(Self::_is_valid_transfer(&ticker, Some(from_did), Some(to_did), value)? == ERC1400_TRANSFER_SUCCESS, "Transfer restrictions failed");
            Self::_transfer(&ticker, from_did, to_did, value)?;

            // Change allowance afterwards
            <Allowance<T>>::insert(&ticker_from_did_did, updated_allowance);

            Self::deposit_event(RawEvent::Approval(ticker, from_did, did, value));
            Ok(())
        }

        /// Function used to create the checkpoint
        ///
        /// # Arguments
        /// * `_origin` Signing key of the token owner. (Only token owner can call this function).
        /// * `did` DID of the token owner
        /// * `_ticker` Ticker of the token
        pub fn create_checkpoint(_origin, did: IdentityId, _ticker: Vec<u8>) -> Result {
            let ticker = utils::bytes_to_upper(_ticker.as_slice());
            let sender = ensure_signed(_origin)?;
            let signer = Signer::Key( Key::try_from(sender.encode())?);

            // Check that sender is allowed to act on behalf of `did`
            ensure!(<identity::Module<T>>::is_signer_authorized(did, &signer), "sender must be a signing key for DID");

            ensure!(Self::is_owner(&ticker, did), "user is not authorized");
            Self::_create_checkpoint(&ticker)
        }

        /// Function is used to issue(or mint) new tokens for the given DID
        /// can only be executed by the token owner
        ///
        /// # Arguments
        /// * `origin` Signing key of token owner
        /// * `did` DID of the token owner
        /// * `ticker` Ticker of the token
        /// * `to_did` DID of the token holder to whom new tokens get issued.
        /// * `value` Amount of tokens that get issued
        pub fn issue(origin, did: IdentityId, ticker: Vec<u8>, to_did: IdentityId, value: T::Balance, _data: Vec<u8>) -> Result {
            let upper_ticker = utils::bytes_to_upper(&ticker);
            let sender = ensure_signed(origin)?;
            let signer = Signer::Key( Key::try_from(sender.encode())?);

            // Check that sender is allowed to act on behalf of `did`
            ensure!(<identity::Module<T>>::is_signer_authorized(did, &signer), "sender must be a signing key for DID");

            ensure!(Self::is_owner(&upper_ticker, did), "user is not authorized");
            Self::_mint(&upper_ticker, to_did, value)
        }

        /// Function is used issue(or mint) new tokens for the given DIDs
        /// can only be executed by the token owner
        ///
        /// # Arguments
        /// * `origin` Signing key of token owner
        /// * `did` DID of the token owner
        /// * `ticker` Ticker of the token
        /// * `investor_dids` Array of the DID of the token holders to whom new tokens get issued.
        /// * `values` Array of the Amount of tokens that get issued
        pub fn batch_issue(origin, did: IdentityId, ticker: Vec<u8>, investor_dids: Vec<IdentityId>, values: Vec<T::Balance>) -> Result {
            let sender = ensure_signed(origin)?;
            let signer = Signer::Key( Key::try_from(sender.encode())?);

            // Check that sender is allowed to act on behalf of `did`
            ensure!(<identity::Module<T>>::is_signer_authorized(did, &signer), "sender must be a signing key for DID");

            ensure!(investor_dids.len() == values.len(), "Investor/amount list length inconsistent");

            ensure!(Self::is_owner(&ticker, did), "user is not authorized");


            // A helper vec for calculated new investor balances
            let mut updated_balances = Vec::with_capacity(investor_dids.len());

            // A helper vec for calculated new investor balances
            let mut current_balances = Vec::with_capacity(investor_dids.len());

            // Get current token details for supply update
            let mut token = Self::token_details(ticker.clone());

            // A round of per-investor checks
            for i in 0..investor_dids.len() {
                ensure!(
                    Self::check_granularity(&ticker, values[i]),
                    "Invalid granularity"
                );
                let updated_total_supply = token
                    .total_supply
                    .checked_add(&values[i])
                    .ok_or("overflow in calculating total supply")?;
                ensure!(updated_total_supply <= MAX_SUPPLY.into(), "Total supply above the limit");

                current_balances.push(Self::balance_of((ticker.clone(), investor_dids[i].clone())));
                updated_balances.push(current_balances[i]
                    .checked_add(&values[i])
                    .ok_or("overflow in calculating balance")?);

                // verify transfer check
                ensure!(Self::_is_valid_transfer(&ticker, None, Some(investor_dids[i]), values[i])? == ERC1400_TRANSFER_SUCCESS, "Transfer restrictions failed");

                // New total supply must be valid
                token.total_supply = updated_total_supply;
            }

            // After checks are ensured introduce side effects
            for i in 0..investor_dids.len() {
                Self::_update_checkpoint(&ticker, investor_dids[i], current_balances[i]);

                <BalanceOf<T>>::insert((ticker.clone(), investor_dids[i]), updated_balances[i]);

                Self::deposit_event(RawEvent::Issued(ticker.clone(), investor_dids[i], values[i]));
            }
            <Tokens<T>>::insert(ticker.clone(), token);

            Ok(())
        }

        /// Used to redeem the security tokens
        ///
        /// # Arguments
        /// * `_origin` Signing key of the token holder who wants to redeem the tokens
        /// * `did` DID of the token holder
        /// * `_ticker` Ticker of the token
        /// * `value` Amount of the tokens needs to redeem
        /// * `_data` An off chain data blob used to validate the redeem functionality.
        pub fn redeem(_origin, did: IdentityId, _ticker: Vec<u8>, value: T::Balance, _data: Vec<u8>) -> Result {
            let upper_ticker = utils::bytes_to_upper(_ticker.as_slice());
            let sender = ensure_signed(_origin)?;
            let signer = Signer::Key( Key::try_from(sender.encode())?);

            // Check that sender is allowed to act on behalf of `did`
            ensure!(<identity::Module<T>>::is_signer_authorized(did, &signer), "sender must be a signing key for DID");

            // Granularity check
            ensure!(
                Self::check_granularity(&upper_ticker, value),
                "Invalid granularity"
                );
            let ticker_did = (upper_ticker.clone(), did);
            ensure!(<BalanceOf<T>>::exists(&ticker_did), "Account does not own this token");
            let burner_balance = Self::balance_of(&ticker_did);
            ensure!(burner_balance >= value, "Not enough balance.");

            // Reduce sender's balance
            let updated_burner_balance = burner_balance
                .checked_sub(&value)
                .ok_or("overflow in calculating balance")?;
            // Check whether the custody allowance remain intact or not
            Self::_check_custody_allowance(&upper_ticker, did, value)?;

            // verify transfer check
            ensure!(Self::_is_valid_transfer(&upper_ticker, Some(did), None, value)? == ERC1400_TRANSFER_SUCCESS, "Transfer restrictions failed");

            //Decrease total supply
            let mut token = Self::token_details(&upper_ticker);
            token.total_supply = token.total_supply.checked_sub(&value).ok_or("overflow in calculating balance")?;

            Self::_update_checkpoint(&upper_ticker, did, burner_balance);

            <BalanceOf<T>>::insert((upper_ticker.clone(), did), updated_burner_balance);
            <Tokens<T>>::insert(&upper_ticker, token);

            Self::deposit_event(RawEvent::Redeemed(upper_ticker, did, value));

            Ok(())

        }

        /// Used to redeem the security tokens by some other DID who has approval
        ///
        /// # Arguments
        /// * `_origin` Signing key of the spender who has valid approval to redeem the tokens
        /// * `did` DID of the spender
        /// * `_ticker` Ticker of the token
        /// * `from_did` DID from whom balance get reduced
        /// * `value` Amount of the tokens needs to redeem
        /// * `_data` An off chain data blob used to validate the redeem functionality.
        pub fn redeem_from(_origin, did: IdentityId, _ticker: Vec<u8>, from_did: IdentityId, value: T::Balance, _data: Vec<u8>) -> Result {
            let upper_ticker = utils::bytes_to_upper(_ticker.as_slice());
            let sender = ensure_signed(_origin)?;
            let signer = Signer::Key( Key::try_from(sender.encode())?);

            // Check that sender is allowed to act on behalf of `did`
            ensure!(<identity::Module<T>>::is_signer_authorized(did, &signer), "sender must be a signing key for DID");

            // Granularity check
            ensure!(
                Self::check_granularity(&upper_ticker, value),
                "Invalid granularity"
                );
            let ticker_did = (upper_ticker.clone(), did);
            ensure!(<BalanceOf<T>>::exists(&ticker_did), "Account does not own this token");
            let burner_balance = Self::balance_of(&ticker_did);
            ensure!(burner_balance >= value, "Not enough balance.");

            // Reduce sender's balance
            let updated_burner_balance = burner_balance
                .checked_sub(&value)
                .ok_or("overflow in calculating balance")?;

            let ticker_from_did_did = (upper_ticker.clone(), from_did, did);
            ensure!(<Allowance<T>>::exists(&ticker_from_did_did), "Allowance does not exist");
            let allowance = Self::allowance(&ticker_from_did_did);
            ensure!(allowance >= value, "Not enough allowance");
            // Check whether the custody allowance remain intact or not
            Self::_check_custody_allowance(&upper_ticker, did, value)?;
            ensure!(Self::_is_valid_transfer( &upper_ticker, Some(from_did), None, value)? == ERC1400_TRANSFER_SUCCESS, "Transfer restrictions failed");

            let updated_allowance = allowance.checked_sub(&value).ok_or("overflow in calculating allowance")?;

            //Decrease total suply
            let mut token = Self::token_details(&upper_ticker);
            token.total_supply = token.total_supply.checked_sub(&value).ok_or("overflow in calculating balance")?;

            Self::_update_checkpoint(&upper_ticker, did, burner_balance);

            <Allowance<T>>::insert(&ticker_from_did_did, updated_allowance);
            <BalanceOf<T>>::insert(&ticker_did, updated_burner_balance);
            <Tokens<T>>::insert(&upper_ticker, token);

            Self::deposit_event(RawEvent::Redeemed(upper_ticker.clone(), did, value));
            Self::deposit_event(RawEvent::Approval(upper_ticker, from_did, did, value));

            Ok(())
        }

        /// Forces a redemption of an DID's tokens. Can only be called by token owner
        ///
        /// # Arguments
        /// * `_origin` Signing key of the token owner
        /// * `did` DID of the token holder
        /// * `ticker` Ticker of the token
        /// * `token_holder_did` DID from whom balance get reduced
        /// * `value` Amount of the tokens needs to redeem
        /// * `data` An off chain data blob used to validate the redeem functionality.
        /// * `operator_data` Any data blob that defines the reason behind the force redeem.
        pub fn controller_redeem(origin, did: IdentityId, ticker: Vec<u8>, token_holder_did: IdentityId, value: T::Balance, data: Vec<u8>, operator_data: Vec<u8>) -> Result {
            let ticker = utils::bytes_to_upper(ticker.as_slice());
            let sender = ensure_signed(origin)?;
            let signer = Signer::Key( Key::try_from(sender.encode())?);

            // Check that sender is allowed to act on behalf of `did`
            ensure!(<identity::Module<T>>::is_signer_authorized(did, &signer), "sender must be a signing key for DID");
            ensure!(Self::is_owner(&ticker, did), "user is not token owner");

            // Granularity check
            ensure!(
                Self::check_granularity(&ticker, value),
                "Invalid granularity"
                );
            let ticker_token_holder_did = (ticker.clone(), token_holder_did);
            ensure!(<BalanceOf<T>>::exists( &ticker_token_holder_did), "Account does not own this token");
            let burner_balance = Self::balance_of(&ticker_token_holder_did);
            ensure!(burner_balance >= value, "Not enough balance.");

            // Reduce sender's balance
            let updated_burner_balance = burner_balance
                .checked_sub(&value)
                .ok_or("overflow in calculating balance")?;

            //Decrease total suply
            let mut token = Self::token_details(&ticker);
            token.total_supply = token.total_supply.checked_sub(&value).ok_or("overflow in calculating balance")?;

            Self::_update_checkpoint(&ticker, token_holder_did, burner_balance);

            <BalanceOf<T>>::insert(&ticker_token_holder_did, updated_burner_balance);
            <Tokens<T>>::insert(&ticker, token);

            Self::deposit_event(RawEvent::ControllerRedemption(ticker, did, token_holder_did, value, data, operator_data));

            Ok(())
        }

        /// Makes an indivisible token divisible. Only called by the token owner
        ///
        /// # Arguments
        /// * `origin` Signing key of the token owner.
        /// * `did` DID of the token owner
        /// * `ticker` Ticker of the token
        pub fn make_divisible(origin, did: IdentityId, ticker: Vec<u8>) -> Result {
            let ticker = utils::bytes_to_upper(ticker.as_slice());
            let sender = ensure_signed(origin)?;
            let sender_signer = Signer::Key( Key::try_from(sender.encode())?);

            // Check that sender is allowed to act on behalf of `did`
            ensure!(<identity::Module<T>>::is_signer_authorized(did, &sender_signer), "sender must be a signing key for DID");

            ensure!(Self::is_owner(&ticker, did), "user is not authorized");
            // Read the token details
            let mut token = Self::token_details(&ticker);
            ensure!(!token.divisible, "token already divisible");
            token.divisible = true;
            <Tokens<T>>::insert(&ticker, token);
            Self::deposit_event(RawEvent::DivisibilityChanged(ticker, true));
            Ok(())
        }

        /// Checks whether a transaction with given parameters can take place or not
        /// This function is state less function and used to validate the transfer before actual transfer call.
        ///
        /// # Arguments
        /// * `_origin` Signing Key of the caller
        /// * `ticker` Ticker of the token
        /// * `from_did` DID from whom tokens will be transferred
        /// * `to_did` DID to whom tokens will be transferred
        /// * `value` Amount of the tokens
        /// * `data` Off chain data blob to validate the transfer.
        pub fn can_transfer(_origin, ticker: Vec<u8>, from_did: IdentityId, to_did: IdentityId, value: T::Balance, data: Vec<u8>) {
            let mut current_balance: T::Balance = Self::balance_of((ticker.clone(), from_did));
            if current_balance < value {
                current_balance = 0.into();
            } else {
                current_balance = current_balance - value;
            }
            if current_balance < Self::total_custody_allowance((ticker.clone(), from_did)) {
                sr_primitives::print("Insufficient balance");
                Self::deposit_event(RawEvent::CanTransfer(ticker, from_did, to_did, value, data, ERC1400_INSUFFICIENT_BALANCE as u32));
            } else {
                match Self::_is_valid_transfer(&ticker, Some(from_did), Some(to_did), value) {
                    Ok(code) =>
                    {
                        Self::deposit_event(RawEvent::CanTransfer(ticker, from_did, to_did, value, data, code as u32));
                    },
                    Err(msg) => {
                        // We emit a generic error with the event whenever there's an internal issue - i.e. captured
                        // in a string error and not using the status codes
                        sr_primitives::print(msg);
                        Self::deposit_event(RawEvent::CanTransfer(ticker, from_did, to_did, value, data, ERC1400_TRANSFER_FAILURE as u32));
                    }
                }
            }
        }

        /// An ERC1594 transfer with data
        /// This function can be used by the exchanges of other third parties to dynamically validate the transaction
        /// by passing the data blob
        ///
        /// # Arguments
        /// * `origin` Signing key of the sender
        /// * `did` DID from whom tokens will be transferred
        /// * `ticker` Ticker of the token
        /// * `to_did` DID to whom tokens will be transferred
        /// * `value` Amount of the tokens
        /// * `data` Off chain data blob to validate the transfer.
        pub fn transfer_with_data(origin, did: IdentityId, ticker: Vec<u8>, to_did: IdentityId, value: T::Balance, data: Vec<u8>) -> Result {
            Self::transfer(origin, did, ticker.clone(), to_did, value)?;
            Self::deposit_event(RawEvent::TransferWithData(ticker, did, to_did, value, data));
            Ok(())
        }

        /// An ERC1594 transfer_from with data
        /// This function can be used by the exchanges of other third parties to dynamically validate the transaction
        /// by passing the data blob
        ///
        /// # Arguments
        /// * `origin` Signing key of the spender
        /// * `did` DID of spender
        /// * `ticker` Ticker of the token
        /// * `from_did` DID from whom tokens will be transferred
        /// * `to_did` DID to whom tokens will be transferred
        /// * `value` Amount of the tokens
        /// * `data` Off chain data blob to validate the transfer.
        pub fn transfer_from_with_data(origin, did: IdentityId, ticker: Vec<u8>, from_did: IdentityId, to_did: IdentityId, value: T::Balance, data: Vec<u8>) -> Result {
            Self::transfer_from(origin, did, ticker.clone(), from_did,  to_did, value)?;
            Self::deposit_event(RawEvent::TransferWithData(ticker, from_did, to_did, value, data));
            Ok(())
        }

        /// Used to know whether the given token will issue new tokens or not
        ///
        /// # Arguments
        /// * `_origin` Signing key
        /// * `ticker` Ticker of the token whose issuance status need to know
        pub fn is_issuable(_origin, ticker: Vec<u8>) {
            Self::deposit_event(RawEvent::IsIssuable(ticker, true));
        }

        /// Used to get the documents details attach with the token
        ///
        /// # Arguments
        /// * `_origin` Caller signing key
        /// * `ticker` Ticker of the token
        /// * `name` Name of the document
        pub fn get_document(_origin, ticker: Vec<u8>, name: Vec<u8>) -> Result {
            let record = <Documents<T>>::get((ticker.clone(), name.clone()));
            Self::deposit_event(RawEvent::GetDocument(ticker, name, record.0, record.1, record.2));
            Ok(())
        }

        /// Used to set the details of the document, Only be called by the token owner
        ///
        /// # Arguments
        /// * `origin` Signing key of the token owner
        /// * `did` DID of the token owner
        /// * `ticker` Ticker of the token
        /// * `name` Name of the document
        /// * `uri` Off chain URL of the document
        /// * `document_hash` Hash of the document to proof the incorruptibility of the document
        pub fn set_document(origin, did: IdentityId, ticker: Vec<u8>, name: Vec<u8>, uri: Vec<u8>, document_hash: Vec<u8>) -> Result {
            let ticker = utils::bytes_to_upper(ticker.as_slice());
            let sender = ensure_signed(origin)?;
            let sender_signer = Signer::Key( Key::try_from(sender.encode())?);

            // Check that sender is allowed to act on behalf of `did`
            ensure!(<identity::Module<T>>::is_signer_authorized(did, &sender_signer), "sender must be a signing key for DID");
            ensure!(Self::is_owner(&ticker, did), "user is not authorized");

            <Documents<T>>::insert((ticker, name), (uri, document_hash, <timestamp::Module<T>>::get()));
            Ok(())
        }

        /// Used to remove the document details for the given token, Only be called by the token owner
        ///
        /// # Arguments
        /// * `origin` Signing key of the token owner
        /// * `did` DID of the token owner
        /// * `ticker` Ticker of the token
        /// * `name` Name of the document
        pub fn remove_document(origin, did: IdentityId, ticker: Vec<u8>, name: Vec<u8>) -> Result {
            let ticker = utils::bytes_to_upper(ticker.as_slice());
            let sender = ensure_signed(origin)?;
            let sender_signer = Signer::Key( Key::try_from(sender.encode())?);


            // Check that sender is allowed to act on behalf of `did`
            ensure!(<identity::Module<T>>::is_signer_authorized(did, &sender_signer), "sender must be a signing key for DID");
            ensure!(Self::is_owner(&ticker, did), "user is not authorized");

            <Documents<T>>::remove((ticker, name));
            Ok(())
        }

        /// ERC-2258 Implementation

        /// Used to increase the allowance for a given custodian
        /// Any investor/token holder can add a custodian and transfer the token transfer ownership to the custodian
        /// Through that investor balance will remain the same but the given token are only transfer by the custodian.
        /// This implementation make sure to have an accurate investor count from omnibus wallets.
        ///
        /// # Arguments
        /// * `origin` Signing key of the token holder
        /// * `ticker` Ticker of the token
        /// * `holder_did` DID of the token holder (i.e who wants to increase the custody allowance)
        /// * `custodian_did` DID of the custodian (i.e whom allowance provided)
        /// * `value` Allowance amount
        pub fn increase_custody_allowance(origin, ticker: Vec<u8>, holder_did: IdentityId, custodian_did: IdentityId, value: T::Balance) -> Result {
            let ticker = utils::bytes_to_upper(ticker.as_slice());
            let sender = ensure_signed(origin)?;
            let sender_signer = Signer::Key( Key::try_from(sender.encode())?);

            // Check that sender is allowed to act on behalf of `did`
            ensure!(
                <identity::Module<T>>::is_signer_authorized(holder_did, &sender_signer),
                "sender must be a signing key for DID"
            );
            Self::_increase_custody_allowance(ticker.clone(), holder_did, custodian_did, value)?;
            Ok(())
        }

        /// Used to increase the allowance for a given custodian by providing the off chain signature
        ///
        /// # Arguments
        /// * `origin` Signing key of a DID who posses off chain signature
        /// * `ticker` Ticker of the token
        /// * `holder_did` DID of the token holder (i.e who wants to increase the custody allowance)
        /// * `holder_account_id` Signing key which signs the off chain data blob.
        /// * `custodian_did` DID of the custodian (i.e whom allowance provided)
        /// * `caller_did` DID of the caller
        /// * `value` Allowance amount
        /// * `nonce` A u16 number which avoid the replay attack
        /// * `signature` Signature provided by the holder_did
        pub fn increase_custody_allowance_of(
            origin,
            ticker: Vec<u8>,
            holder_did: IdentityId,
            holder_account_id: T::AccountId,
            custodian_did: IdentityId,
            caller_did: IdentityId,
            value: T::Balance,
            nonce: u16,
            signature: T::OffChainSignature
        ) -> Result {
            let ticker = utils::bytes_to_upper(ticker.as_slice());
            let sender = ensure_signed(origin)?;

            ensure!(!Self::authentication_nonce((ticker.clone(), holder_did, nonce)), "Signature already used");

            let msg = SignData {
                custodian_did: custodian_did,
                holder_did: holder_did,
                ticker: ticker.clone(),
                value,
                nonce
            };
            // holder_account_id should be a part of the holder_did
            ensure!(signature.verify(&msg.encode()[..], &holder_account_id), "Invalid signature");
            let sender_signer = Signer::Key(Key::try_from(sender.encode())?);
            ensure!(
                <identity::Module<T>>::is_signer_authorized(caller_did, &sender_signer),
                "sender must be a signing key for DID"
            );
            // Validate the holder signing key
            let holder_signer = Signer::Key(Key::try_from(holder_account_id.encode())?);
            ensure!(
                <identity::Module<T>>::is_signer_authorized(holder_did, &holder_signer),
                "holder signing key must be a signing key for holder DID"
            );
            Self::_increase_custody_allowance(ticker.clone(), holder_did, custodian_did, value)?;
            <AuthenticationNonce>::insert((ticker.clone(), holder_did, nonce), true);
            Ok(())
        }

        /// Used to transfer the tokens by the approved custodian
        ///
        /// # Arguments
        /// * `origin` Signing key of the custodian
        /// * `ticker` Ticker of the token
        /// * `holder_did` DID of the token holder (i.e whom balance get reduced)
        /// * `custodian_did` DID of the custodian (i.e who has the valid approved allowance)
        /// * `receiver_did` DID of the receiver
        /// * `value` Amount of tokens need to transfer
        pub fn transfer_by_custodian(
            origin,
            ticker: Vec<u8>,
            holder_did: IdentityId,
            custodian_did: IdentityId,
            receiver_did: IdentityId,
            value: T::Balance
        ) -> Result {
            let ticker = utils::bytes_to_upper(ticker.as_slice());
            let sender = ensure_signed(origin)?;
            let sender_signer = Signer::Key( Key::try_from(sender.encode())?);
            // Check that sender is allowed to act on behalf of `did`
            ensure!(
                <identity::Module<T>>::is_signer_authorized(custodian_did, &sender_signer),
                "sender must be a signing key for DID"
            );
            let mut custodian_allowance = Self::custodian_allowance((ticker.clone(), holder_did, custodian_did));
            // Check whether the custodian has enough allowance or not
            ensure!(custodian_allowance >= value, "Insufficient allowance");
            // using checked_sub (safe math) to avoid underflow
            custodian_allowance = custodian_allowance.checked_sub(&value).ok_or("underflow in calculating allowance")?;
            // using checked_sub (safe math) to avoid underflow
            let new_total_allowance = Self::total_custody_allowance((ticker.clone(), holder_did))
                .checked_sub(&value)
                .ok_or("underflow in calculating the total allowance")?;
            // Validate the transfer
            ensure!(Self::_is_valid_transfer(&ticker, Some(holder_did), Some(receiver_did), value)? == ERC1400_TRANSFER_SUCCESS, "Transfer restrictions failed");
            Self::_transfer(&ticker, holder_did, receiver_did, value)?;
            // Update Storage of allowance
            <CustodianAllowance<T>>::insert((ticker.clone(), custodian_did, holder_did), &custodian_allowance);
            <TotalCustodyAllowance<T>>::insert((ticker.clone(), holder_did), new_total_allowance);
            Self::deposit_event(RawEvent::CustodyTransfer(ticker.clone(), custodian_did, holder_did, receiver_did, value));
            Ok(())
        }
    }
}

decl_event! {
    pub enum Event<T>
        where
        Balance = <T as balances::Trait>::Balance,
        Moment = <T as timestamp::Trait>::Moment,
    {
        /// event for transfer of tokens
        /// ticker, from DID, to DID, value
        Transfer(Vec<u8>, IdentityId, IdentityId, Balance),
        /// event when an approval is made
        /// ticker, owner DID, spender DID, value
        Approval(Vec<u8>, IdentityId, IdentityId, Balance),
        /// emit when tokens get issued
        /// ticker, beneficiary DID, value
        Issued(Vec<u8>, IdentityId, Balance),
        /// emit when tokens get redeemed
        /// ticker, DID, value
        Redeemed(Vec<u8>, IdentityId, Balance),
        /// event for forced transfer of tokens
        /// ticker, controller DID, from DID, to DID, value, data, operator data
        ControllerTransfer(Vec<u8>, IdentityId, IdentityId, IdentityId, Balance, Vec<u8>, Vec<u8>),
        /// event for when a forced redemption takes place
        /// ticker, controller DID, token holder DID, value, data, operator data
        ControllerRedemption(Vec<u8>, IdentityId, IdentityId, Balance, Vec<u8>, Vec<u8>),
        /// Event for creation of the asset
        /// ticker, total supply, owner DID, divisibility
        IssuedToken(Vec<u8>, Balance, IdentityId, bool),
        /// Event for change in divisibility
        /// ticker, divisibility
        DivisibilityChanged(Vec<u8>, bool),
        /// can_transfer() output
        /// ticker, from_did, to_did, value, data, ERC1066 status
        /// 0 - OK
        /// 1,2... - Error, meanings TBD
        CanTransfer(Vec<u8>, IdentityId, IdentityId, Balance, Vec<u8>, u32),
        /// An additional event to Transfer; emitted when transfer_with_data is called; similar to
        /// Transfer with data added at the end.
        /// ticker, from DID, to DID, value, data
        TransferWithData(Vec<u8>, IdentityId, IdentityId, Balance, Vec<u8>),
        /// is_issuable() output
        /// ticker, return value (true if issuable)
        IsIssuable(Vec<u8>, bool),
        /// get_document() output
        /// ticker, name, uri, hash, last modification date
        GetDocument(Vec<u8>, Vec<u8>, Vec<u8>, Vec<u8>, Moment),
        /// emit when tokens transferred by the custodian
        /// ticker, custodian did, holder/from did, to did, amount
        CustodyTransfer(Vec<u8>, IdentityId, IdentityId, IdentityId, Balance),
        /// emit when allowance get increased
        /// ticker, holder did, custodian did, oldAllowance, newAllowance
        CustodyAllowanceChanged(Vec<u8>, IdentityId, IdentityId, Balance, Balance),
        /// emit when ticker is registered
        /// ticker, ticker owner, expiry
        TickerRegistered(Vec<u8>, IdentityId, Option<Moment>),
        /// emit when ticker is transferred
        /// ticker, from, to
        TickerTransferred(Vec<u8>, IdentityId, IdentityId),
        /// emit when ticker is registered
        /// ticker, current owner, approved owner
        TickerTransferApproval(Vec<u8>, IdentityId, IdentityId),
        /// ticker transfer approval withdrawal
        /// ticker, approved did
        TickerTransferApprovalWithdrawal(Vec<u8>, IdentityId),
    }
}

pub trait AssetTrait<V> {
    fn total_supply(ticker: &[u8]) -> V;
    fn balance(ticker: &[u8], did: IdentityId) -> V;
    fn _mint_from_sto(ticker: &[u8], sender_did: IdentityId, tokens_purchased: V) -> Result;
    fn is_owner(ticker: &Vec<u8>, did: IdentityId) -> bool;
    fn get_balance_at(ticker: &Vec<u8>, did: IdentityId, at: u64) -> V;
}

impl<T: Trait> AssetTrait<T::Balance> for Module<T> {
    fn _mint_from_sto(ticker: &[u8], sender: IdentityId, tokens_purchased: T::Balance) -> Result {
        let upper_ticker = utils::bytes_to_upper(ticker);
        Self::_mint(&upper_ticker, sender, tokens_purchased)
    }

    fn is_owner(ticker: &Vec<u8>, did: IdentityId) -> bool {
        Self::_is_owner(ticker, did)
    }

    /// Get the asset `id` balance of `who`.
    fn balance(ticker: &[u8], who: IdentityId) -> T::Balance {
        let upper_ticker = utils::bytes_to_upper(ticker);
        return Self::balance_of((upper_ticker, who));
    }

    // Get the total supply of an asset `id`
    fn total_supply(ticker: &[u8]) -> T::Balance {
        let upper_ticker = utils::bytes_to_upper(ticker);
        return Self::token_details(upper_ticker).total_supply;
    }

    fn get_balance_at(ticker: &Vec<u8>, did: IdentityId, at: u64) -> T::Balance {
        let upper_ticker = utils::bytes_to_upper(ticker);
        return Self::get_balance_at(&upper_ticker, did, at);
    }
}

/// All functions in the decl_module macro become part of the public interface of the module
/// If they are there, they are accessible via extrinsics calls whether they are public or not
/// However, in the impl module section (this, below) the functions can be public and private
/// Private functions are internal to this module e.g.: _transfer
/// Public functions can be called from other modules e.g.: lock and unlock (being called from the tcr module)
/// All functions in the impl module section are not part of public interface because they are not part of the Call enum
impl<T: Trait> Module<T> {
    // Public immutables
    pub fn _is_owner(ticker: &Vec<u8>, did: IdentityId) -> bool {
        let token = Self::token_details(ticker);
        token.owner_did == did
    }

    pub fn is_ticker_available(ticker: &Vec<u8>) -> bool {
        // Assumes uppercase ticker
        if <Tickers<T>>::exists(ticker.clone()) {
            let now = <timestamp::Module<T>>::get();
            if let Some(expiry) = Self::ticker_registration(ticker.clone()).expiry {
                if now <= expiry {
                    return false;
                }
            } else {
                return false;
            }
        }
        return true;
    }

    pub fn is_ticker_registry_valid(ticker: &Vec<u8>, did: IdentityId) -> bool {
        // Assumes uppercase ticker
        if <Tickers<T>>::exists(ticker.clone()) {
            let now = <timestamp::Module<T>>::get();
            let ticker_reg = Self::ticker_registration(ticker.clone());
            if ticker_reg.owner == did {
                if let Some(expiry) = ticker_reg.expiry {
                    if now > expiry {
                        return false;
                    }
                } else {
                    return true;
                }
                return true;
            }
        }
        return false;
    }

    /// Returns 0 if ticker is registered to someone else
    /// 1 if ticker is available for registry
    /// 2 if ticker is already registered to provided did
    pub fn is_ticker_available_or_registered_to(
        ticker: &Vec<u8>,
        did: IdentityId,
    ) -> TickerRegistrationStatus {
        // Assumes uppercase ticker
        if <Tickers<T>>::exists(ticker.clone()) {
            let ticker_reg = Self::ticker_registration(ticker.clone());
            if let Some(expiry) = ticker_reg.expiry {
                let now = <timestamp::Module<T>>::get();
                if now > expiry {
                    // ticker registered to someone but expired and can be registered again
                    return TickerRegistrationStatus::Available;
                } else if ticker_reg.owner == did {
                    // ticker is already registered to provided did (but may expire in future)
                    return TickerRegistrationStatus::RegisteredByDid;
                }
            } else if ticker_reg.owner == did {
                // ticker is already registered to provided did (and will never expire)
                return TickerRegistrationStatus::RegisteredByDid;
            }
            // ticker registered to someone else
            return TickerRegistrationStatus::RegisteredByOther;
        }
        // Ticker not registered yet
        return TickerRegistrationStatus::Available;
    }

    fn _register_ticker(
        ticker: &Vec<u8>,
        sender: T::AccountId,
        to_did: IdentityId,
        expiry: Option<T::Moment>,
    ) {
        // charge fee
        Self::charge_ticker_registration_fee(ticker, sender.clone(), to_did);

        let ticker_registration = TickerRegistration {
            owner: to_did,
            expiry: expiry.clone(),
        };

        // Store ticker registration details
        <Tickers<T>>::insert(ticker, ticker_registration);

        Self::deposit_event(RawEvent::TickerRegistered(ticker.to_vec(), to_did, expiry));
    }

    fn charge_ticker_registration_fee(_ticker: &Vec<u8>, _sender: T::AccountId, _did: IdentityId) {
        //TODO: Charge fee
    }

    /// Get the asset `id` balance of `who`.
    pub fn balance(ticker: &Vec<u8>, did: IdentityId) -> T::Balance {
        let upper_ticker = utils::bytes_to_upper(ticker);
        Self::balance_of((upper_ticker, did))
    }

    // Get the total supply of an asset `id`
    pub fn total_supply(ticker: &[u8]) -> T::Balance {
        let upper_ticker = utils::bytes_to_upper(ticker);
        Self::token_details(upper_ticker).total_supply
    }

    pub fn get_balance_at(ticker: &Vec<u8>, did: IdentityId, at: u64) -> T::Balance {
        let upper_ticker = utils::bytes_to_upper(ticker);
        let ticker_did = (upper_ticker.clone(), did);
        if !<TotalCheckpoints>::exists(upper_ticker.clone()) ||
            at == 0 || //checkpoints start from 1
            at > Self::total_checkpoints_of(&upper_ticker)
        {
            // No checkpoints data exist
            return Self::balance_of(&ticker_did);
        }

        if <UserCheckpoints>::exists(&ticker_did) {
            let user_checkpoints = Self::user_checkpoints(&ticker_did);
            if at > *user_checkpoints.last().unwrap_or(&0) {
                // Using unwrap_or to be defensive.
                // or part should never be triggered due to the check on 2 lines above
                // User has not transacted after checkpoint creation.
                // This means their current balance = their balance at that cp.
                return Self::balance_of(&ticker_did);
            }
            // Uses the first checkpoint that was created after target checpoint
            // and the user has data for that checkpoint
            return Self::balance_at_checkpoint((
                upper_ticker.clone(),
                did,
                Self::find_ceiling(&user_checkpoints, at),
            ));
        }
        // User has no checkpoint data.
        // This means that user's balance has not changed since first checkpoint was created.
        // Maybe the user never held any balance.
        return Self::balance_of(&ticker_did);
    }

    fn find_ceiling(arr: &Vec<u64>, key: u64) -> u64 {
        // This function assumes that key <= last element of the array,
        // the array consists of unique sorted elements,
        // array len > 0
        let mut end = arr.len();
        let mut start = 0;
        let mut mid = (start + end) / 2;

        while mid != 0 && end >= start {
            // Due to our assumptions, we can even remove end >= start condition from here
            if key > arr[mid - 1] && key <= arr[mid] {
                // This condition and the fact that key <= last element of the array mean that
                // start should never become greater than end.
                return arr[mid];
            } else if key > arr[mid] {
                start = mid + 1;
            } else {
                end = mid;
            }
            mid = (start + end) / 2;
        }

        // This should only be reached when mid becomes 0.
        return arr[0];
    }

    fn _is_valid_transfer(
        ticker: &Vec<u8>,
        from_did: Option<IdentityId>,
        to_did: Option<IdentityId>,
        value: T::Balance,
    ) -> StdResult<u8, &'static str> {
        let general_status_code =
            <general_tm::Module<T>>::verify_restriction(ticker, from_did, to_did, value)?;
        Ok(if general_status_code != ERC1400_TRANSFER_SUCCESS {
            general_status_code
        } else {
            <percentage_tm::Module<T>>::verify_restriction(ticker, from_did, to_did, value)?
        })
    }

    // the SimpleToken standard transfer function
    // internal
    fn _transfer(
        ticker: &Vec<u8>,
        from_did: IdentityId,
        to_did: IdentityId,
        value: T::Balance,
    ) -> Result {
        // Granularity check
        ensure!(
            Self::check_granularity(ticker, value),
            "Invalid granularity"
        );
        let ticker_from_did = (ticker.clone(), from_did);
        ensure!(
            <BalanceOf<T>>::exists(&ticker_from_did),
            "Account does not own this token"
        );
        let sender_balance = Self::balance_of(&ticker_from_did);
        ensure!(sender_balance >= value, "Not enough balance.");

        let updated_from_balance = sender_balance
            .checked_sub(&value)
            .ok_or("overflow in calculating balance")?;
        let ticker_to_did = (ticker.clone(), to_did);
        let receiver_balance = Self::balance_of(&ticker_to_did);
        let updated_to_balance = receiver_balance
            .checked_add(&value)
            .ok_or("overflow in calculating balance")?;

        Self::_update_checkpoint(ticker, from_did, sender_balance);
        Self::_update_checkpoint(ticker, to_did, receiver_balance);
        // reduce sender's balance
        <BalanceOf<T>>::insert(ticker_from_did, updated_from_balance);

        // increase receiver's balance
        <BalanceOf<T>>::insert(ticker_to_did, updated_to_balance);

        Self::deposit_event(RawEvent::Transfer(ticker.clone(), from_did, to_did, value));
        Ok(())
    }

    pub fn _create_checkpoint(ticker: &Vec<u8>) -> Result {
        if <TotalCheckpoints>::exists(ticker) {
            let mut checkpoint_count = Self::total_checkpoints_of(ticker);
            checkpoint_count = checkpoint_count
                .checked_add(1)
                .ok_or("overflow in adding checkpoint")?;
            <TotalCheckpoints>::insert(ticker, checkpoint_count);
            <CheckpointTotalSupply<T>>::insert(
                (ticker.clone(), checkpoint_count),
                Self::token_details(ticker).total_supply,
            );
        } else {
            <TotalCheckpoints>::insert(ticker, 1);
            <CheckpointTotalSupply<T>>::insert(
                (ticker.clone(), 1),
                Self::token_details(ticker).total_supply,
            );
        }
        Ok(())
    }

    fn _update_checkpoint(ticker: &Vec<u8>, user_did: IdentityId, user_balance: T::Balance) {
        if <TotalCheckpoints>::exists(ticker) {
            let checkpoint_count = Self::total_checkpoints_of(ticker);
            let ticker_user_did_checkpont = (ticker.clone(), user_did, checkpoint_count);
            if !<CheckpointBalance<T>>::exists(&ticker_user_did_checkpont) {
                <CheckpointBalance<T>>::insert(&ticker_user_did_checkpont, user_balance);
                <UserCheckpoints>::mutate((ticker.clone(), user_did), |user_checkpoints| {
                    user_checkpoints.push(checkpoint_count);
                });
            }
        }
    }

    fn is_owner(ticker: &Vec<u8>, did: IdentityId) -> bool {
        Self::_is_owner(ticker, did)
    }

    pub fn _mint(ticker: &Vec<u8>, to_did: IdentityId, value: T::Balance) -> Result {
        // Granularity check
        ensure!(
            Self::check_granularity(ticker, value),
            "Invalid granularity"
        );
        //Increase receiver balance
        let ticker_to_did = (ticker.clone(), to_did);
        let current_to_balance = Self::balance_of(&ticker_to_did);
        let updated_to_balance = current_to_balance
            .checked_add(&value)
            .ok_or("overflow in calculating balance")?;
        // verify transfer check
        ensure!(
            Self::_is_valid_transfer(ticker, None, Some(to_did), value)?
                == ERC1400_TRANSFER_SUCCESS,
            "Transfer restrictions failed"
        );

        // Read the token details
        let mut token = Self::token_details(ticker);
        let updated_total_supply = token
            .total_supply
            .checked_add(&value)
            .ok_or("overflow in calculating total supply")?;
        ensure!(
            updated_total_supply <= MAX_SUPPLY.into(),
            "Total supply above the limit"
        );
        //Increase total suply
        token.total_supply = updated_total_supply;

        Self::_update_checkpoint(ticker, to_did, current_to_balance);

        <BalanceOf<T>>::insert(&ticker_to_did, updated_to_balance);
        <Tokens<T>>::insert(ticker, token);

        Self::deposit_event(RawEvent::Issued(ticker.clone(), to_did, value));

        Ok(())
    }

    fn check_granularity(ticker: &Vec<u8>, value: T::Balance) -> bool {
        // Read the token details
        let token = Self::token_details(ticker);
        token.divisible || value % ONE_UNIT.into() == 0.into()
    }

    fn _check_custody_allowance(
        ticker: &Vec<u8>,
        holder_did: IdentityId,
        value: T::Balance,
    ) -> Result {
        let remaining_balance = Self::balance_of((ticker.clone(), holder_did))
            .checked_sub(&value)
            .ok_or("underflow in balance deduction")?;
        ensure!(
            remaining_balance >= Self::total_custody_allowance((ticker.clone(), holder_did)),
            "Insufficient balance for transfer"
        );
        Ok(())
    }

    fn _increase_custody_allowance(
        ticker: Vec<u8>,
        holder_did: IdentityId,
        custodian_did: IdentityId,
        value: T::Balance,
    ) -> Result {
        let new_custody_allowance = Self::total_custody_allowance((ticker.clone(), holder_did))
            .checked_add(&value)
            .ok_or("total custody allowance get overflowed")?;
        // Ensure that balance of the token holder should greater than or equal to the total custody allowance + value
        ensure!(
            Self::balance_of((ticker.clone(), holder_did)) >= new_custody_allowance,
            "Insufficient balance of holder did"
        );
        // Ensure the valid DID
        ensure!(
            <identity::DidRecords>::exists(custodian_did),
            "Invalid custodian DID"
        );

        let old_allowance = Self::custodian_allowance((ticker.clone(), holder_did, custodian_did));
        let new_current_allowance = old_allowance
            .checked_add(&value)
            .ok_or("allowance get overflowed")?;
        // Update Storage
        <CustodianAllowance<T>>::insert(
            (ticker.clone(), holder_did, custodian_did),
            &new_current_allowance,
        );
        <TotalCustodyAllowance<T>>::insert((ticker.clone(), holder_did), new_custody_allowance);
        Self::deposit_event(RawEvent::CustodyAllowanceChanged(
            ticker.clone(),
            holder_did,
            custodian_did,
            old_allowance,
            new_current_allowance,
        ));
        Ok(())
    }
}

/// tests for this module
#[cfg(test)]
mod tests {
    use super::*;
    use crate::{exemption, identity};
    use primitives::{IdentityId, Key};
    use rand::Rng;

    use chrono::prelude::*;
    use lazy_static::lazy_static;
    use sr_io::with_externalities;
    use sr_primitives::{
        testing::{Header, UintAuthorityId},
        traits::{BlakeTwo256, ConvertInto, IdentityLookup, OpaqueKeys},
        AnySignature, Perbill,
    };
    use srml_support::{
        assert_err, assert_noop, assert_ok,
        dispatch::{DispatchError, DispatchResult},
        impl_outer_origin, parameter_types,
    };
    use std::sync::{Arc, Mutex};
    use substrate_primitives::{Blake2Hasher, H256};
    use test_client::{self, AccountKeyring};

    type SessionIndex = u32;
    type AuthorityId = <AnySignature as Verify>::Signer;
    type BlockNumber = u64;
    type AccountId = <AnySignature as Verify>::Signer;
    type OffChainSignature = AnySignature;

    pub struct TestOnSessionEnding;
    impl session::OnSessionEnding<AuthorityId> for TestOnSessionEnding {
        fn on_session_ending(_: SessionIndex, _: SessionIndex) -> Option<Vec<AuthorityId>> {
            None
        }
    }

    pub struct TestSessionHandler;
    impl session::SessionHandler<AuthorityId> for TestSessionHandler {
        fn on_new_session<Ks: OpaqueKeys>(
            _changed: bool,
            _validators: &[(AuthorityId, Ks)],
            _queued_validators: &[(AuthorityId, Ks)],
        ) {
        }

        fn on_disabled(_validator_index: usize) {}

        fn on_genesis_session<Ks: OpaqueKeys>(_validators: &[(AuthorityId, Ks)]) {}
    }

    impl_outer_origin! {
        pub enum Origin for Test {}
    }

    // For testing the module, we construct most of a mock runtime. This means
    // first constructing a configuration type (`Test`) which `impl`s each of the
    // configuration traits of modules we want to use.
    #[derive(Clone, Eq, PartialEq)]
    pub struct Test;
    parameter_types! {
        pub const Period: BlockNumber = 1;
        pub const Offset: BlockNumber = 0;
        pub const BlockHashCount: u32 = 250;
        pub const MaximumBlockWeight: u32 = 4 * 1024 * 1024;
        pub const MaximumBlockLength: u32 = 4 * 1024 * 1024;
        pub const AvailableBlockRatio: Perbill = Perbill::from_percent(75);
    }
    impl system::Trait for Test {
        type Origin = Origin;
        type Call = ();
        type Index = u64;
        type BlockNumber = BlockNumber;
        type Hash = H256;
        type Hashing = BlakeTwo256;
        //type AccountId = u64;
        type AccountId = AccountId;
        type Lookup = IdentityLookup<AccountId>;
        type WeightMultiplierUpdate = ();
        type Header = Header;
        type Event = ();
        type BlockHashCount = BlockHashCount;
        type MaximumBlockWeight = MaximumBlockWeight;
        type AvailableBlockRatio = AvailableBlockRatio;
        type MaximumBlockLength = MaximumBlockLength;
        type Version = ();
    }

    parameter_types! {
        pub const DisabledValidatorsThreshold: Perbill = Perbill::from_percent(33);
    }

    impl session::Trait for Test {
        type OnSessionEnding = TestOnSessionEnding;
        type Keys = UintAuthorityId;
        type ShouldEndSession = session::PeriodicSessions<Period, Offset>;
        type SessionHandler = TestSessionHandler;
        type Event = ();
        type ValidatorId = AuthorityId;
        type ValidatorIdOf = ConvertInto;
        type SelectInitialValidators = ();
        type DisabledValidatorsThreshold = DisabledValidatorsThreshold;
    }

    impl session::historical::Trait for Test {
        type FullIdentification = ();
        type FullIdentificationOf = ();
    }

    parameter_types! {
        pub const ExistentialDeposit: u64 = 0;
        pub const TransferFee: u64 = 0;
        pub const CreationFee: u64 = 0;
        pub const TransactionBaseFee: u64 = 0;
        pub const TransactionByteFee: u64 = 0;
    }

    impl balances::Trait for Test {
        type Balance = u128;
        type OnFreeBalanceZero = ();
        type OnNewAccount = ();
        type Event = ();
        type TransactionPayment = ();
        type DustRemoval = ();
        type TransferPayment = ();
        type ExistentialDeposit = ExistentialDeposit;
        type TransferFee = TransferFee;
        type CreationFee = CreationFee;
        type TransactionBaseFee = TransactionBaseFee;
        type TransactionByteFee = TransactionByteFee;
        type WeightToFee = ConvertInto;
        type Identity = identity::Module<Test>;
    }

    impl general_tm::Trait for Test {
        type Event = ();
        type Asset = Module<Test>;
    }

    #[derive(codec::Encode, codec::Decode, Debug, Clone, Eq, PartialEq)]
    pub struct IdentityProposal {
        pub dummy: u8,
    }

    impl sr_primitives::traits::Dispatchable for IdentityProposal {
        type Origin = Origin;
        type Trait = Test;
        type Error = DispatchError;

        fn dispatch(self, _origin: Self::Origin) -> DispatchResult<Self::Error> {
            Ok(())
        }
    }

    impl identity::Trait for Test {
        type Event = ();
        type Proposal = IdentityProposal;
    }
    impl percentage_tm::Trait for Test {
        type Event = ();
    }

    impl exemption::Trait for Test {
        type Event = ();
        type Asset = Module<Test>;
    }

    parameter_types! {
        pub const MinimumPeriod: u64 = 3;
    }

    impl timestamp::Trait for Test {
        type Moment = u64;
        type OnTimestampSet = ();
        type MinimumPeriod = MinimumPeriod;
    }

    impl utils::Trait for Test {
        type OffChainSignature = OffChainSignature;
        fn validator_id_to_account_id(v: <Self as session::Trait>::ValidatorId) -> Self::AccountId {
            v
        }
    }

    impl Trait for Test {
        type Event = ();
        type Currency = balances::Module<Test>;
    }
    type Asset = Module<Test>;
    type Balances = balances::Module<Test>;
    type Identity = identity::Module<Test>;
    type GeneralTM = general_tm::Module<Test>;

    lazy_static! {
        static ref INVESTOR_MAP_OUTER_LOCK: Arc<Mutex<()>> = Arc::new(Mutex::new(()));
    }

    /// Build a genesis identity instance owned by account No. 1
    fn identity_owned_by_alice() -> sr_io::TestExternalities<Blake2Hasher> {
        let mut t = system::GenesisConfig::default()
            .build_storage::<Test>()
            .unwrap();
        identity::GenesisConfig::<Test> {
            owner: AccountKeyring::Alice.public().into(),
            did_creation_fee: 250,
        }
        .assimilate_storage(&mut t)
        .unwrap();
        self::GenesisConfig::<Test> {
            asset_creation_fee: 0,
            ticker_registration_fee: 0,
            ticker_registration_config: TickerRegistrationConfig {
                max_ticker_length: 12,
                registration_length: Some(10000),
            },
            fee_collector: AccountKeyring::Dave.public().into(),
        }
        .assimilate_storage(&mut t)
        .unwrap();
        sr_io::TestExternalities::new(t)
    }

    fn make_account(
        account_id: &AccountId,
    ) -> StdResult<(<Test as system::Trait>::Origin, IdentityId), &'static str> {
        let signed_id = Origin::signed(account_id.clone());
        Balances::make_free_balance_be(&account_id, 1_000_000);
        Identity::register_did(signed_id.clone(), vec![])?;
        let did = Identity::get_identity(&Key::try_from(account_id.encode())?).unwrap();
        Ok((signed_id, did))
    }

    #[test]
    fn issuers_can_create_tokens() {
        with_externalities(&mut identity_owned_by_alice(), || {
            let owner_acc = AccountId::from(AccountKeyring::Dave);
            let (owner_signed, owner_did) = make_account(&owner_acc).unwrap();
            // Raise the owner's base currency balance
            Balances::make_free_balance_be(&owner_acc, 1_000_000);

            // Expected token entry
            let token = SecurityToken {
                name: vec![0x01],
                owner_did: owner_did,
                total_supply: 1_000_000,
                divisible: true,
            };

            assert_err!(
                Asset::create_token(
                    owner_signed.clone(),
                    owner_did,
                    token.name.clone(),
                    token.name.clone(),
                    1_000_000_000_000_000_000_000_000, // Total supply over the limit
                    true
                ),
                "Total supply above the limit"
            );

            // Issuance is successful
            assert_ok!(Asset::create_token(
                owner_signed.clone(),
                owner_did,
                token.name.clone(),
                token.name.clone(),
                token.total_supply,
                true
            ));

            // A correct entry is added
            assert_eq!(Asset::token_details(token.name.clone()), token);
        });
    }

    /// # TODO
    /// It should be re-enable once issuer claim is re-enabled.
    #[test]
    #[ignore]
    fn non_issuers_cant_create_tokens() {
        with_externalities(&mut identity_owned_by_alice(), || {
            let owner_acc = AccountId::from(AccountKeyring::Dave);
            let (_, owner_did) = make_account(&owner_acc).unwrap();

            // Expected token entry
            let _ = SecurityToken {
                name: vec![0x01],
                owner_did: owner_did,
                total_supply: 1_000_000,
                divisible: true,
            };

            let wrong_acc = AccountId::from(AccountKeyring::Bob);

            Balances::make_free_balance_be(&wrong_acc, 1_000_000);

            let wrong_did = IdentityId::try_from("did:poly:wrong");
            assert!(wrong_did.is_err());
        });
    }

    #[test]
    fn valid_transfers_pass() {
        with_externalities(&mut identity_owned_by_alice(), || {
            let now = Utc::now();
            <timestamp::Module<Test>>::set_timestamp(now.timestamp() as u64);

            let owner_acc = AccountId::from(AccountKeyring::Dave);
            let (owner_signed, owner_did) = make_account(&owner_acc).unwrap();

            // Expected token entry
            let token = SecurityToken {
                name: vec![0x01],
                owner_did: owner_did,
                total_supply: 1_000_000,
                divisible: true,
            };

            Balances::make_free_balance_be(&owner_acc, 1_000_000);

            let alice_acc = AccountId::from(AccountKeyring::Alice);
            let (_, alice_did) = make_account(&alice_acc).unwrap();

            Balances::make_free_balance_be(&alice_acc, 1_000_000);

            // Issuance is successful
            assert_ok!(Asset::create_token(
                owner_signed.clone(),
                owner_did,
                token.name.clone(),
                token.name.clone(),
                token.total_supply,
                true
            ));

            // A correct entry is added
            assert_eq!(Asset::token_details(token.name.clone()), token);

            let asset_rule = general_tm::AssetRule {
                sender_rules: vec![],
                receiver_rules: vec![],
            };

            // Allow all transfers
            assert_ok!(GeneralTM::add_active_rule(
                owner_signed.clone(),
                owner_did,
                token.name.clone(),
                asset_rule
            ));

            assert_ok!(Asset::transfer(
                owner_signed.clone(),
                owner_did,
                token.name.clone(),
                alice_did,
                500
            ));
        })
    }

    #[test]
    fn valid_custodian_allowance() {
        with_externalities(&mut identity_owned_by_alice(), || {
            let owner_acc = AccountId::from(AccountKeyring::Dave);
            let (owner_signed, owner_did) = make_account(&owner_acc).unwrap();

            let now = Utc::now();
            <timestamp::Module<Test>>::set_timestamp(now.timestamp() as u64);

            // Expected token entry
            let token = SecurityToken {
                name: vec![0x01],
                owner_did: owner_did,
                total_supply: 1_000_000,
                divisible: true,
            };

            Balances::make_free_balance_be(&owner_acc, 1_000_000);

            let investor1_acc = AccountId::from(AccountKeyring::Bob);
            let (investor1_signed, investor1_did) = make_account(&investor1_acc).unwrap();

            Balances::make_free_balance_be(&investor1_acc, 1_000_000);

            let investor2_acc = AccountId::from(AccountKeyring::Charlie);
            let (investor2_signed, investor2_did) = make_account(&investor2_acc).unwrap();

            Balances::make_free_balance_be(&investor2_acc, 1_000_000);

            let custodian_acc = AccountId::from(AccountKeyring::Eve);
            let (custodian_signed, custodian_did) = make_account(&custodian_acc).unwrap();

            Balances::make_free_balance_be(&custodian_acc, 1_000_000);

            // Issuance is successful
            assert_ok!(Asset::create_token(
                owner_signed.clone(),
                owner_did,
                token.name.clone(),
                token.name.clone(),
                token.total_supply,
                true
            ));

            assert_eq!(
                Asset::balance_of((token.name.clone(), token.owner_did)),
                token.total_supply
            );

            assert_eq!(Asset::token_details(token.name.clone()), token);

            let asset_rule = general_tm::AssetRule {
                sender_rules: vec![],
                receiver_rules: vec![],
            };

            // Allow all transfers
            assert_ok!(GeneralTM::add_active_rule(
                owner_signed.clone(),
                owner_did,
                token.name.clone(),
                asset_rule
            ));

            // Mint some tokens to investor1
            assert_ok!(Asset::issue(
                owner_signed.clone(),
                owner_did,
                token.name.clone(),
                investor1_did,
                200_00_00 as u128,
                vec![0x0]
            ));

            assert_eq!(
                Asset::balance_of((token.name.clone(), investor1_did)),
                200_00_00 as u128
            );

            // Failed to add custodian because of insufficient balance
            assert_noop!(
                Asset::increase_custody_allowance(
                    investor1_signed.clone(),
                    token.name.clone(),
                    investor1_did,
                    custodian_did,
                    250_00_00 as u128
                ),
                "Insufficient balance of holder did"
            );

            // Failed to add/increase the custodian allowance because of Invalid custodian did
            let custodian_did_not_register = IdentityId::from(5u128);
            assert_noop!(
                Asset::increase_custody_allowance(
                    investor1_signed.clone(),
                    token.name.clone(),
                    investor1_did,
                    custodian_did_not_register,
                    50_00_00 as u128
                ),
                "Invalid custodian DID"
            );

            // Add custodian
            assert_ok!(Asset::increase_custody_allowance(
                investor1_signed.clone(),
                token.name.clone(),
                investor1_did,
                custodian_did,
                50_00_00 as u128
            ));

            assert_eq!(
                Asset::custodian_allowance((token.name.clone(), investor1_did, custodian_did)),
                50_00_00 as u128
            );

            assert_eq!(
                Asset::total_custody_allowance((token.name.clone(), investor1_did)),
                50_00_00 as u128
            );

            // Transfer the token upto the limit
            assert_ok!(Asset::transfer(
                investor1_signed.clone(),
                investor1_did,
                token.name.clone(),
                investor2_did,
                140_00_00 as u128
            ));

            assert_eq!(
                Asset::balance_of((token.name.clone(), investor2_did)),
                140_00_00 as u128
            );

            // Try to Transfer the tokens beyond the limit
            assert_noop!(
                Asset::transfer(
                    investor1_signed.clone(),
                    investor1_did,
                    token.name.clone(),
                    investor2_did,
                    50_00_00 as u128
                ),
                "Insufficient balance for transfer"
            );

            // Should fail to transfer the token by the custodian because of invalid signing key
            assert_noop!(
                Asset::transfer_by_custodian(
                    investor2_signed.clone(),
                    token.name.clone(),
                    investor1_did,
                    custodian_did,
                    investor2_did,
                    45_00_00 as u128
                ),
                "sender must be a signing key for DID"
            );

            // Should fail to transfer the token by the custodian because of insufficient allowance
            assert_noop!(
                Asset::transfer_by_custodian(
                    custodian_signed.clone(),
                    token.name.clone(),
                    investor1_did,
                    custodian_did,
                    investor2_did,
                    55_00_00 as u128
                ),
                "Insufficient allowance"
            );

            // Successfully transfer by the custodian
            assert_ok!(Asset::transfer_by_custodian(
                custodian_signed.clone(),
                token.name.clone(),
                investor1_did,
                custodian_did,
                investor2_did,
                45_00_00 as u128
            ));
        });
    }

    #[test]
    fn valid_custodian_allowance_of() {
        with_externalities(&mut identity_owned_by_alice(), || {
            let owner_acc = AccountId::from(AccountKeyring::Dave);
            let (owner_signed, owner_did) = make_account(&owner_acc).unwrap();

            let now = Utc::now();
            <timestamp::Module<Test>>::set_timestamp(now.timestamp() as u64);

            // Expected token entry
            let token = SecurityToken {
                name: vec![0x01],
                owner_did: owner_did,
                total_supply: 1_000_000,
                divisible: true,
            };

            Balances::make_free_balance_be(&owner_acc, 1_000_000);

            let investor1_acc = AccountId::from(AccountKeyring::Bob);
            let (investor1_signed, investor1_did) = make_account(&investor1_acc).unwrap();

            Balances::make_free_balance_be(&investor1_acc, 1_000_000);

            let investor2_acc = AccountId::from(AccountKeyring::Charlie);
            let (investor2_signed, investor2_did) = make_account(&investor2_acc).unwrap();

            Balances::make_free_balance_be(&investor2_acc, 1_000_000);

            let custodian_acc = AccountId::from(AccountKeyring::Eve);
            let (custodian_signed, custodian_did) = make_account(&custodian_acc).unwrap();

            Balances::make_free_balance_be(&custodian_acc, 1_000_000);

            // Issuance is successful
            assert_ok!(Asset::create_token(
                owner_signed.clone(),
                owner_did,
                token.name.clone(),
                token.name.clone(),
                token.total_supply,
                true
            ));

            assert_eq!(
                Asset::balance_of((token.name.clone(), token.owner_did)),
                token.total_supply
            );

            assert_eq!(Asset::token_details(token.name.clone()), token);

            let asset_rule = general_tm::AssetRule {
                sender_rules: vec![],
                receiver_rules: vec![],
            };

            // Allow all transfers
            assert_ok!(GeneralTM::add_active_rule(
                owner_signed.clone(),
                owner_did,
                token.name.clone(),
                asset_rule
            ));

            // Mint some tokens to investor1
            assert_ok!(Asset::issue(
                owner_signed.clone(),
                owner_did,
                token.name.clone(),
                investor1_did,
                200_00_00 as u128,
                vec![0x0]
            ));

            assert_eq!(
                Asset::balance_of((token.name.clone(), investor1_did)),
                200_00_00 as u128
            );

            let msg = SignData {
                custodian_did: custodian_did,
                holder_did: investor1_did,
                ticker: token.name.clone(),
                value: 50_00_00 as u128,
                nonce: 1,
            };

            let investor1_key = AccountKeyring::Bob;

            // Add custodian
            assert_ok!(Asset::increase_custody_allowance_of(
                investor2_signed.clone(),
                token.name.clone(),
                investor1_did,
                investor1_acc.clone(),
                custodian_did,
                investor2_did,
                50_00_00 as u128,
                1,
                OffChainSignature::from(investor1_key.sign(&msg.encode()))
            ));

            assert_eq!(
                Asset::custodian_allowance((token.name.clone(), investor1_did, custodian_did)),
                50_00_00 as u128
            );

            assert_eq!(
                Asset::total_custody_allowance((token.name.clone(), investor1_did)),
                50_00_00 as u128
            );

            // use the same signature with the same nonce should fail
            assert_noop!(
                Asset::increase_custody_allowance_of(
                    investor2_signed.clone(),
                    token.name.clone(),
                    investor1_did,
                    investor1_acc.clone(),
                    custodian_did,
                    investor2_did,
                    50_00_00 as u128,
                    1,
                    OffChainSignature::from(investor1_key.sign(&msg.encode()))
                ),
                "Signature already used"
            );

            // use the same signature with the different nonce should fail
            assert_noop!(
                Asset::increase_custody_allowance_of(
                    investor2_signed.clone(),
                    token.name.clone(),
                    investor1_did,
                    investor1_acc.clone(),
                    custodian_did,
                    investor2_did,
                    50_00_00 as u128,
                    3,
                    OffChainSignature::from(investor1_key.sign(&msg.encode()))
                ),
                "Invalid signature"
            );

            // Transfer the token upto the limit
            assert_ok!(Asset::transfer(
                investor1_signed.clone(),
                investor1_did,
                token.name.clone(),
                investor2_did,
                140_00_00 as u128
            ));

            assert_eq!(
                Asset::balance_of((token.name.clone(), investor2_did)),
                140_00_00 as u128
            );

            // Try to Transfer the tokens beyond the limit
            assert_noop!(
                Asset::transfer(
                    investor1_signed.clone(),
                    investor1_did,
                    token.name.clone(),
                    investor2_did,
                    50_00_00 as u128
                ),
                "Insufficient balance for transfer"
            );

            // Should fail to transfer the token by the custodian because of invalid signing key
            assert_noop!(
                Asset::transfer_by_custodian(
                    investor2_signed.clone(),
                    token.name.clone(),
                    investor1_did,
                    custodian_did,
                    investor2_did,
                    45_00_00 as u128
                ),
                "sender must be a signing key for DID"
            );

            // Should fail to transfer the token by the custodian because of insufficient allowance
            assert_noop!(
                Asset::transfer_by_custodian(
                    custodian_signed.clone(),
                    token.name.clone(),
                    investor1_did,
                    custodian_did,
                    investor2_did,
                    55_00_00 as u128
                ),
                "Insufficient allowance"
            );

            // Successfully transfer by the custodian
            assert_ok!(Asset::transfer_by_custodian(
                custodian_signed.clone(),
                token.name.clone(),
                investor1_did,
                custodian_did,
                investor2_did,
                45_00_00 as u128
            ));
        });
    }

    #[test]
    fn checkpoints_fuzz_test() {
        println!("Starting");
        for i in 0..10 {
            // When fuzzing in local, feel free to bump this number to add more fuzz runs.
            with_externalities(&mut identity_owned_by_alice(), || {
                let now = Utc::now();
                <timestamp::Module<Test>>::set_timestamp(now.timestamp() as u64);

                let owner_acc = AccountId::from(AccountKeyring::Dave);
                let (owner_signed, owner_did) = make_account(&owner_acc).unwrap();

                // Expected token entry
                let token = SecurityToken {
                    name: vec![0x01],
                    owner_did: owner_did,
                    total_supply: 1_000_000,
                    divisible: true,
                };

                let bob_acc = AccountId::from(AccountKeyring::Bob);
                let (_, bob_did) = make_account(&bob_acc).unwrap();

                // Issuance is successful
                assert_ok!(Asset::create_token(
                    owner_signed.clone(),
                    owner_did,
                    token.name.clone(),
                    token.name.clone(),
                    token.total_supply,
                    true
                ));

                let asset_rule = general_tm::AssetRule {
                    sender_rules: vec![],
                    receiver_rules: vec![],
                };

                // Allow all transfers
                assert_ok!(GeneralTM::add_active_rule(
                    owner_signed.clone(),
                    owner_did,
                    token.name.clone(),
                    asset_rule
                ));

                let mut owner_balance: [u128; 100] = [1_000_000; 100];
                let mut bob_balance: [u128; 100] = [0; 100];
                let mut rng = rand::thread_rng();
                for j in 1..100 {
                    let transfers = rng.gen_range(0, 10);
                    owner_balance[j] = owner_balance[j - 1];
                    bob_balance[j] = bob_balance[j - 1];
                    for _k in 0..transfers {
                        if j == 1 {
                            owner_balance[0] -= 1;
                            bob_balance[0] += 1;
                        }
                        owner_balance[j] -= 1;
                        bob_balance[j] += 1;
                        assert_ok!(Asset::transfer(
                            owner_signed.clone(),
                            owner_did,
                            token.name.clone(),
                            bob_did,
                            1
                        ));
                    }
                    assert_ok!(Asset::create_checkpoint(
                        owner_signed.clone(),
                        owner_did,
                        token.name.clone(),
                    ));
                    let x: u64 = u64::try_from(j).unwrap();
                    assert_eq!(
                        Asset::get_balance_at(&token.name, owner_did, 0),
                        owner_balance[j]
                    );
                    assert_eq!(
                        Asset::get_balance_at(&token.name, bob_did, 0),
                        bob_balance[j]
                    );
                    assert_eq!(
                        Asset::get_balance_at(&token.name, owner_did, 1),
                        owner_balance[1]
                    );
                    assert_eq!(
                        Asset::get_balance_at(&token.name, bob_did, 1),
                        bob_balance[1]
                    );
                    assert_eq!(
                        Asset::get_balance_at(&token.name, owner_did, x - 1),
                        owner_balance[j - 1]
                    );
                    assert_eq!(
                        Asset::get_balance_at(&token.name, bob_did, x - 1),
                        bob_balance[j - 1]
                    );
                    assert_eq!(
                        Asset::get_balance_at(&token.name, owner_did, x),
                        owner_balance[j]
                    );
                    assert_eq!(
                        Asset::get_balance_at(&token.name, bob_did, x),
                        bob_balance[j]
                    );
                    assert_eq!(
                        Asset::get_balance_at(&token.name, owner_did, x + 1),
                        owner_balance[j]
                    );
                    assert_eq!(
                        Asset::get_balance_at(&token.name, bob_did, x + 1),
                        bob_balance[j]
                    );
                    assert_eq!(
                        Asset::get_balance_at(&token.name, owner_did, 1000),
                        owner_balance[j]
                    );
                    assert_eq!(
                        Asset::get_balance_at(&token.name, bob_did, 1000),
                        bob_balance[j]
                    );
                }
            });
            println!("Instance {} done", i);
        }
        println!("Done");
    }

    #[test]
    fn register_ticker() {
        with_externalities(&mut identity_owned_by_alice(), || {
            let now = Utc::now();
            <timestamp::Module<Test>>::set_timestamp(now.timestamp() as u64);

            let owner_acc = AccountId::from(AccountKeyring::Dave);
            let (owner_signed, owner_did) = make_account(&owner_acc).unwrap();

            Balances::make_free_balance_be(&owner_acc, 1_000_000);

            let token = SecurityToken {
                name: vec![0x01],
                owner_did: owner_did,
                total_supply: 1_000_000,
                divisible: true,
            };

            // Issuance is successful
            assert_ok!(Asset::create_token(
                owner_signed.clone(),
                owner_did,
                token.name.clone(),
                token.name.clone(),
                token.total_supply,
                true
            ));

            assert_eq!(
                Asset::is_ticker_registry_valid(&token.name, owner_did),
                true
            );
            assert_eq!(Asset::is_ticker_available(&token.name), false);

            assert_err!(
                Asset::register_ticker(owner_signed.clone(), vec![0x01]),
                "token already created"
            );

            assert_err!(
                Asset::register_ticker(
                    owner_signed.clone(),
                    vec![
                        0x01, 0x01, 0x01, 0x01, 0x01, 0x01, 0x01, 0x01, 0x01, 0x01, 0x01, 0x01,
                        0x01
                    ]
                ),
                "ticker length over the limit"
            );

            let ticker = vec![0x01, 0x01];

            assert_eq!(Asset::is_ticker_available(&ticker), true);

            assert_ok!(Asset::register_ticker(owner_signed.clone(), ticker.clone()));

            let alice_acc = AccountId::from(AccountKeyring::Alice);
            let (alice_signed, _) = make_account(&alice_acc).unwrap();

            Balances::make_free_balance_be(&alice_acc, 1_000_000);

            assert_err!(
                Asset::register_ticker(alice_signed.clone(), ticker.clone()),
                "ticker registered to someone else"
            );

            assert_eq!(Asset::is_ticker_registry_valid(&ticker, owner_did), true);
            assert_eq!(Asset::is_ticker_available(&ticker), false);

            <timestamp::Module<Test>>::set_timestamp(now.timestamp() as u64 + 10001);

            assert_eq!(Asset::is_ticker_registry_valid(&ticker, owner_did), false);
            assert_eq!(Asset::is_ticker_available(&ticker), true);
        })
    }

    #[test]
    fn approve_transfer_ticker() {
        with_externalities(&mut identity_owned_by_alice(), || {
            let now = Utc::now();
            <timestamp::Module<Test>>::set_timestamp(now.timestamp() as u64);

            let owner_acc = AccountId::from(AccountKeyring::Dave);
            let (owner_signed, owner_did) = make_account(&owner_acc).unwrap();

            let alice_acc = AccountId::from(AccountKeyring::Alice);
            let (_alice_signed, alice_did) = make_account(&alice_acc).unwrap();

            let bob_acc = AccountId::from(AccountKeyring::Bob);
            let (bob_signed, bob_did) = make_account(&bob_acc).unwrap();

            let tickers = vec![vec![0x01, 0x01], vec![0x02, 0x02], vec![0x03, 0x03]];

            for ticker in &tickers {
                assert_eq!(Asset::is_ticker_available(&ticker), true);
                assert_ok!(Asset::register_ticker(owner_signed.clone(), ticker.clone()));
                assert_eq!(Asset::is_ticker_registry_valid(&ticker, owner_did), true);
                assert_eq!(Asset::is_ticker_registry_valid(&ticker, alice_did), false);
                assert_eq!(Asset::is_ticker_available(&ticker), false);
                assert_ok!(Asset::approve_ticker_transfer(
                    owner_signed.clone(),
                    alice_did,
                    ticker.clone()
                ));
                assert_eq!(Asset::is_ticker_registry_valid(&ticker, owner_did), true);
                assert_eq!(Asset::is_ticker_registry_valid(&ticker, alice_did), false);
                assert_eq!(Asset::is_ticker_available(&ticker), false);
            }

            let ordered_tickers = vec![
                None, // extra entry for testing
                None,
                Some(vec![0x03, 0x03]),
                Some(vec![0x02, 0x02]),
                Some(vec![0x01, 0x01]),
                None, // extra entry for testing
            ];

            for i in 1..(ordered_tickers.len() - 1) {
                let approval =
                    Asset::ticker_transfer_approvals((alice_did, ordered_tickers[i].clone()));
                assert_eq!(approval.previous_ticker, ordered_tickers[i - 1]);
                assert_eq!(approval.next_ticker, ordered_tickers[i + 1]);
                assert_eq!(approval.authorized_by, owner_did);
            }

            assert_ok!(Asset::approve_ticker_transfer(
                owner_signed.clone(),
                bob_did,
                tickers[0].clone()
            ));

            assert_ok!(Asset::process_ticker_transfer(
                bob_signed.clone(),
                tickers[0].clone()
            ));

            assert_ok!(Asset::approve_ticker_transfer(
                bob_signed.clone(),
                alice_did,
                tickers[0].clone()
            ));

            let approval = Asset::ticker_transfer_approvals((alice_did, Some(tickers[0].clone())));
            assert_eq!(approval.previous_ticker, Some(tickers[1].clone()));
            assert_eq!(approval.next_ticker, None);
            assert_eq!(approval.authorized_by, bob_did);

            assert_err!(
                Asset::approve_ticker_transfer(owner_signed.clone(), bob_did, tickers[0].clone()),
                "ticker registered to someone else"
            );

            assert_ok!(Asset::create_token(
                bob_signed.clone(),
                bob_did,
                tickers[0].clone(),
                tickers[0].clone(),
                100,
                true
            ));

            assert_err!(
                Asset::approve_ticker_transfer(bob_signed.clone(), alice_did, tickers[0].clone()),
                "token already created"
            );
        })
    }

    #[test]
    fn process_transfer_ticker() {
        with_externalities(&mut identity_owned_by_alice(), || {
            let now = Utc::now();
            <timestamp::Module<Test>>::set_timestamp(now.timestamp() as u64);

            let owner_acc = AccountId::from(AccountKeyring::Dave);
            let (owner_signed, owner_did) = make_account(&owner_acc).unwrap();

            let alice_acc = AccountId::from(AccountKeyring::Alice);
            let (alice_signed, alice_did) = make_account(&alice_acc).unwrap();

            let bob_acc = AccountId::from(AccountKeyring::Bob);
            let (bob_signed, bob_did) = make_account(&bob_acc).unwrap();

            let tickers = vec![vec![0x01, 0x01], vec![0x02, 0x02], vec![0x03, 0x03]];

            for ticker in &tickers {
                assert_ok!(Asset::register_ticker(owner_signed.clone(), ticker.clone()));
                assert_ok!(Asset::approve_ticker_transfer(
                    owner_signed.clone(),
                    alice_did,
                    ticker.clone()
                ));
                assert_eq!(Asset::is_ticker_registry_valid(&ticker, owner_did), true);
                assert_eq!(Asset::is_ticker_registry_valid(&ticker, alice_did), false);
                assert_eq!(Asset::is_ticker_available(&ticker), false);
            }

            assert_ok!(Asset::process_ticker_transfer(
                alice_signed.clone(),
                tickers[0].clone()
            ));

            assert_eq!(
                Asset::is_ticker_registry_valid(&tickers[0], alice_did),
                true
            );
            assert_eq!(
                Asset::is_ticker_registry_valid(&tickers[0], owner_did),
                false
            );
            assert_eq!(Asset::is_ticker_available(&tickers[0]), false);

            assert_err!(
                Asset::process_ticker_transfer(bob_signed.clone(), tickers[2].clone()),
                "Transfer not approved"
            );

            assert_ok!(Asset::process_ticker_transfer(
                alice_signed.clone(),
                tickers[2].clone()
            ));

            assert_err!(
                Asset::process_ticker_transfer(alice_signed.clone(), tickers[2].clone()),
                "Transfer not approved"
            );

            let ordered_tickers = vec![None, Some(vec![0x02, 0x02])];

            let approval0 =
                Asset::ticker_transfer_approvals((alice_did, ordered_tickers[0].clone()));
            assert_eq!(approval0.previous_ticker, ordered_tickers[0]);
            assert_eq!(approval0.next_ticker, ordered_tickers[1]);
            assert_eq!(approval0.authorized_by, owner_did);

            let approval1 =
                Asset::ticker_transfer_approvals((alice_did, ordered_tickers[1].clone()));
            assert_eq!(approval1.previous_ticker, ordered_tickers[0]);
            assert_eq!(approval1.next_ticker, ordered_tickers[0]);
            assert_eq!(approval1.authorized_by, owner_did);

            assert_ok!(Asset::approve_ticker_transfer(
                owner_signed.clone(),
                bob_did,
                tickers[1].clone()
            ));

            assert_ok!(Asset::process_ticker_transfer(
                bob_signed.clone(),
                tickers[1].clone()
            ));

            assert_err!(
                Asset::process_ticker_transfer(alice_signed.clone(), tickers[1].clone()),
                "ticker registered to someone else"
            );

            assert_ok!(Asset::approve_ticker_transfer(
                bob_signed.clone(),
                alice_did,
                tickers[1].clone()
            ));

            assert_ok!(Asset::create_token(
                bob_signed.clone(),
                bob_did,
                tickers[1].clone(),
                tickers[1].clone(),
                100,
                true
            ));

            assert_err!(
                Asset::process_ticker_transfer(alice_signed.clone(), tickers[1].clone()),
                "token already created"
            );
        })
    }

    #[test]
    fn withdraw_transfer_ticker() {
        with_externalities(&mut identity_owned_by_alice(), || {
            let now = Utc::now();
            <timestamp::Module<Test>>::set_timestamp(now.timestamp() as u64);

            let owner_acc = AccountId::from(AccountKeyring::Dave);
            let (owner_signed, owner_did) = make_account(&owner_acc).unwrap();

            let alice_acc = AccountId::from(AccountKeyring::Alice);
            let (alice_signed, alice_did) = make_account(&alice_acc).unwrap();

            let bob_acc = AccountId::from(AccountKeyring::Bob);
            let (bob_signed, bob_did) = make_account(&bob_acc).unwrap();

            let tickers = vec![vec![0x01, 0x01], vec![0x02, 0x02], vec![0x03, 0x03]];

            for ticker in &tickers {
                assert_ok!(Asset::register_ticker(owner_signed.clone(), ticker.clone()));
                assert_ok!(Asset::approve_ticker_transfer(
                    owner_signed.clone(),
                    alice_did,
                    ticker.clone()
                ));
                assert_eq!(Asset::is_ticker_registry_valid(&ticker, owner_did), true);
                assert_eq!(Asset::is_ticker_registry_valid(&ticker, alice_did), false);
                assert_eq!(Asset::is_ticker_available(&ticker), false);
            }

            assert_ok!(Asset::withdraw_ticker_transfer_approval(
                owner_signed.clone(),
                alice_did,
                tickers[0].clone()
            ));

            assert_eq!(
                Asset::is_ticker_registry_valid(&tickers[0], alice_did),
                false
            );
            assert_eq!(
                Asset::is_ticker_registry_valid(&tickers[0], owner_did),
                true
            );
            assert_eq!(Asset::is_ticker_available(&tickers[0]), false);

            assert_err!(
                Asset::process_ticker_transfer(alice_signed.clone(), tickers[0].clone()),
                "Transfer not approved"
            );

            assert_ok!(Asset::withdraw_ticker_transfer_approval(
                owner_signed.clone(),
                alice_did,
                tickers[2].clone()
            ));

            assert_err!(
                Asset::process_ticker_transfer(alice_signed.clone(), tickers[2].clone()),
                "Transfer not approved"
            );

            let ordered_tickers = vec![None, Some(vec![0x02, 0x02])];

            let approval0 =
                Asset::ticker_transfer_approvals((alice_did, ordered_tickers[0].clone()));
            assert_eq!(approval0.previous_ticker, ordered_tickers[0]);
            assert_eq!(approval0.next_ticker, ordered_tickers[1]);
            assert_eq!(approval0.authorized_by, owner_did);

            let approval1 =
                Asset::ticker_transfer_approvals((alice_did, ordered_tickers[1].clone()));
            assert_eq!(approval1.previous_ticker, ordered_tickers[0]);
            assert_eq!(approval1.next_ticker, ordered_tickers[0]);
            assert_eq!(approval1.authorized_by, owner_did);

            assert_err!(
                Asset::withdraw_ticker_transfer_approval(
                    owner_signed.clone(),
                    bob_did,
                    tickers[1].clone()
                ),
                "ticker transfer not approved"
            );

            assert_ok!(Asset::approve_ticker_transfer(
                owner_signed.clone(),
                bob_did,
                tickers[1].clone()
            ));

            assert_ok!(Asset::process_ticker_transfer(
                bob_signed.clone(),
                tickers[1].clone()
            ));

            assert_err!(
                Asset::withdraw_ticker_transfer_approval(
                    owner_signed.clone(),
                    alice_did,
                    tickers[1].clone()
                ),
                "ticker registered to someone else"
            );

            assert_ok!(Asset::approve_ticker_transfer(
                bob_signed.clone(),
                alice_did,
                tickers[1].clone()
            ));

            assert_ok!(Asset::create_token(
                bob_signed.clone(),
                bob_did,
                tickers[1].clone(),
                tickers[1].clone(),
                100,
                true
            ));

            assert_err!(
                Asset::withdraw_ticker_transfer_approval(
                    bob_signed.clone(),
                    alice_did,
                    tickers[1].clone()
                ),
                "token already created"
            );
        })
    }

    /*
     *    #[test]
     *    /// This test loads up a YAML of testcases and checks each of them
     *    fn transfer_scenarios_external() {
     *        let mut yaml_path_buf = PathBuf::new();
     *        yaml_path_buf.push(env!("CARGO_MANIFEST_DIR")); // This package's root
     *        yaml_path_buf.push("tests/asset_transfers.yml");
     *
     *        println!("Loading YAML from {:?}", yaml_path_buf);
     *
     *        let yaml_string = read_to_string(yaml_path_buf.as_path())
     *            .expect("Could not load the YAML file to a string");
     *
     *        // Parse the YAML
     *        let yaml = YamlLoader::load_from_str(&yaml_string).expect("Could not parse the YAML file");
     *
     *        let yaml = &yaml[0];
     *
     *        let now = Utc::now();
     *
     *        for case in yaml["test_cases"]
     *            .as_vec()
     *            .expect("Could not reach test_cases")
     *        {
     *            println!("Case: {:#?}", case);
     *
     *            let accounts = case["named_accounts"]
     *                .as_hash()
     *                .expect("Could not view named_accounts as a hashmap");
     *
     *            let mut externalities = if let Some(identity_owner) =
     *                accounts.get(&Yaml::String("identity-owner".to_owned()))
     *            {
     *                identity_owned_by(
     *                    identity_owner["id"]
     *                        .as_i64()
     *                        .expect("Could not get identity owner's ID") as u64,
     *                )
     *            } else {
     *                system::GenesisConfig::default()
     *                    .build_storage()
     *                    .unwrap()
     *                    .0
     *                    .into()
     *            };
     *
     *            with_externalities(&mut externalities, || {
     *                // Instantiate accounts
     *                for (name, account) in accounts {
     *                    <timestamp::Module<Test>>::set_timestamp(now.timestamp() as u64);
     *                    let name = name
     *                        .as_str()
     *                        .expect("Could not take named_accounts key as string");
     *                    let id = account["id"].as_i64().expect("id is not a number") as u64;
     *                    let balance = account["balance"]
     *                        .as_i64()
     *                        .expect("balance is not a number");
     *
     *                    println!("Preparing account {}", name);
     *
     *                    Balances::make_free_balance_be(&id, balance.clone() as u128);
     *                    println!("{}: gets {} initial balance", name, balance);
     *                    if account["issuer"]
     *                        .as_bool()
     *                        .expect("Could not check if account is an issuer")
     *                    {
     *                        assert_ok!(identity::Module::<Test>::do_create_issuer(id));
     *                        println!("{}: becomes issuer", name);
     *                    }
     *                    if account["investor"]
     *                        .as_bool()
     *                        .expect("Could not check if account is an investor")
     *                    {
     *                        assert_ok!(identity::Module::<Test>::do_create_investor(id));
     *                        println!("{}: becomes investor", name);
     *                    }
     *                }
     *
     *                // Issue tokens
     *                let tokens = case["tokens"]
     *                    .as_hash()
     *                    .expect("Could not view tokens as a hashmap");
     *
     *                for (ticker, token) in tokens {
     *                    let ticker = ticker.as_str().expect("Can't parse ticker as string");
     *                    println!("Preparing token {}:", ticker);
     *
     *                    let owner = token["owner"]
     *                        .as_str()
     *                        .expect("Can't parse owner as string");
     *
     *                    let owner_id = accounts
     *                        .get(&Yaml::String(owner.to_owned()))
     *                        .expect("Can't get owner record")["id"]
     *                        .as_i64()
     *                        .expect("Can't parse owner id as i64")
     *                        as u64;
     *                    let total_supply = token["total_supply"]
     *                        .as_i64()
     *                        .expect("Can't parse the total supply as i64")
     *                        as u128;
     *
     *                    let token_struct = SecurityToken {
     *                        name: ticker.to_owned().into_bytes(),
     *                        owner: owner_id,
     *                        total_supply,
     *                        divisible: true,
     *                    };
     *                    println!("{:#?}", token_struct);
     *
     *                    // Check that issuing succeeds/fails as expected
     *                    if token["issuance_succeeds"]
     *                        .as_bool()
     *                        .expect("Could not check if issuance should succeed")
     *                    {
     *                        assert_ok!(Asset::create_token(
     *                            Origin::signed(token_struct.owner),
     *                            token_struct.name.clone(),
     *                            token_struct.name.clone(),
     *                            token_struct.total_supply,
     *                            true
     *                        ));
     *
     *                        // Also check that the new token matches what we asked to create
     *                        assert_eq!(
     *                            Asset::token_details(token_struct.name.clone()),
     *                            token_struct
     *                        );
     *
     *                        // Check that the issuer's balance corresponds to total supply
     *                        assert_eq!(
     *                            Asset::balance_of((token_struct.name, token_struct.owner)),
     *                            token_struct.total_supply
     *                        );
     *
     *                        // Add specified whitelist entries
     *                        let whitelists = token["whitelist_entries"]
     *                            .as_vec()
     *                            .expect("Could not view token whitelist entries as vec");
     *
     *                        for wl_entry in whitelists {
     *                            let investor = wl_entry["investor"]
     *                                .as_str()
     *                                .expect("Can't parse investor as string");
     *                            let investor_id = accounts
     *                                .get(&Yaml::String(investor.to_owned()))
     *                                .expect("Can't get investor account record")["id"]
     *                                .as_i64()
     *                                .expect("Can't parse investor id as i64")
     *                                as u64;
     *
     *                            let expiry = wl_entry["expiry"]
     *                                .as_i64()
     *                                .expect("Can't parse expiry as i64");
     *
     *                            let wl_id = wl_entry["whitelist_id"]
     *                                .as_i64()
     *                                .expect("Could not parse whitelist_id as i64")
     *                                as u32;
     *
     *                            println!(
     *                                "Token {}: processing whitelist entry for {}",
     *                                ticker, investor
     *                            );
     *
     *                            general_tm::Module::<Test>::add_to_whitelist(
     *                                Origin::signed(owner_id),
     *                                ticker.to_owned().into_bytes(),
     *                                wl_id,
     *                                investor_id,
     *                                (now + Duration::hours(expiry)).timestamp() as u64,
     *                            )
     *                            .expect("Could not create whitelist entry");
     *                        }
     *                    } else {
     *                        assert!(Asset::create_token(
     *                            Origin::signed(token_struct.owner),
     *                            token_struct.name.clone(),
     *                            token_struct.name.clone(),
     *                            token_struct.total_supply,
     *                            true
     *                        )
     *                        .is_err());
     *                    }
     *                }
     *
     *                // Set up allowances
     *                let allowances = case["allowances"]
     *                    .as_vec()
     *                    .expect("Could not view allowances as a vec");
     *
     *                for allowance in allowances {
     *                    let sender = allowance["sender"]
     *                        .as_str()
     *                        .expect("Could not view sender as str");
     *                    let sender_id = case["named_accounts"][sender]["id"]
     *                        .as_i64()
     *                        .expect("Could not view sender id as i64")
     *                        as u64;
     *                    let spender = allowance["spender"]
     *                        .as_str()
     *                        .expect("Could not view spender as str");
     *                    let spender_id = case["named_accounts"][spender]["id"]
     *                        .as_i64()
     *                        .expect("Could not view sender id as i64")
     *                        as u64;
     *                    let amount = allowance["amount"]
     *                        .as_i64()
     *                        .expect("Could not view amount as i64")
     *                        as u128;
     *                    let ticker = allowance["ticker"]
     *                        .as_str()
     *                        .expect("Could not view ticker as str");
     *                    let succeeds = allowance["succeeds"]
     *                        .as_bool()
     *                        .expect("Could not determine if allowance should succeed");
     *
     *                    if succeeds {
     *                        assert_ok!(Asset::approve(
     *                            Origin::signed(sender_id),
     *                            ticker.to_owned().into_bytes(),
     *                            spender_id,
     *                            amount,
     *                        ));
     *                    } else {
     *                        assert!(Asset::approve(
     *                            Origin::signed(sender_id),
     *                            ticker.to_owned().into_bytes(),
     *                            spender_id,
     *                            amount,
     *                        )
     *                        .is_err())
     *                    }
     *                }
     *
     *                println!("Transfers:");
     *                // Perform regular transfers
     *                let transfers = case["transfers"]
     *                    .as_vec()
     *                    .expect("Could not view transfers as vec");
     *                for transfer in transfers {
     *                    let from = transfer["from"]
     *                        .as_str()
     *                        .expect("Could not view from as str");
     *                    let from_id = case["named_accounts"][from]["id"]
     *                        .as_i64()
     *                        .expect("Could not view from_id as i64")
     *                        as u64;
     *                    let to = transfer["to"].as_str().expect("Could not view to as str");
     *                    let to_id = case["named_accounts"][to]["id"]
     *                        .as_i64()
     *                        .expect("Could not view to_id as i64")
     *                        as u64;
     *                    let amount = transfer["amount"]
     *                        .as_i64()
     *                        .expect("Could not view amount as i64")
     *                        as u128;
     *                    let ticker = transfer["ticker"]
     *                        .as_str()
     *                        .expect("Coule not view ticker as str")
     *                        .to_owned();
     *                    let succeeds = transfer["succeeds"]
     *                        .as_bool()
     *                        .expect("Could not view succeeds as bool");
     *
     *                    println!("{} of token {} from {} to {}", amount, ticker, from, to);
     *                    let ticker = ticker.into_bytes();
     *
     *                    // Get sender's investor data
     *                    let investor_data = <InvestorList<Test>>::get(from_id);
     *
     *                    println!("{}'s investor data: {:#?}", from, investor_data);
     *
     *                    if succeeds {
     *                        assert_ok!(Asset::transfer(
     *                            Origin::signed(from_id),
     *                            ticker,
     *                            to_id,
     *                            amount
     *                        ));
     *                    } else {
     *                        assert!(
     *                            Asset::transfer(Origin::signed(from_id), ticker, to_id, amount)
     *                                .is_err()
     *                        );
     *                    }
     *                }
     *
     *                println!("Approval-based transfers:");
     *                // Perform allowance transfers
     *                let transfer_froms = case["transfer_froms"]
     *                    .as_vec()
     *                    .expect("Could not view transfer_froms as vec");
     *                for transfer_from in transfer_froms {
     *                    let from = transfer_from["from"]
     *                        .as_str()
     *                        .expect("Could not view from as str");
     *                    let from_id = case["named_accounts"][from]["id"]
     *                        .as_i64()
     *                        .expect("Could not view from_id as i64")
     *                        as u64;
     *                    let spender = transfer_from["spender"]
     *                        .as_str()
     *                        .expect("Could not view spender as str");
     *                    let spender_id = case["named_accounts"][spender]["id"]
     *                        .as_i64()
     *                        .expect("Could not view spender_id as i64")
     *                        as u64;
     *                    let to = transfer_from["to"]
     *                        .as_str()
     *                        .expect("Could not view to as str");
     *                    let to_id = case["named_accounts"][to]["id"]
     *                        .as_i64()
     *                        .expect("Could not view to_id as i64")
     *                        as u64;
     *                    let amount = transfer_from["amount"]
     *                        .as_i64()
     *                        .expect("Could not view amount as i64")
     *                        as u128;
     *                    let ticker = transfer_from["ticker"]
     *                        .as_str()
     *                        .expect("Coule not view ticker as str")
     *                        .to_owned();
     *                    let succeeds = transfer_from["succeeds"]
     *                        .as_bool()
     *                        .expect("Could not view succeeds as bool");
     *
     *                    println!(
     *                        "{} of token {} from {} to {} spent by {}",
     *                        amount, ticker, from, to, spender
     *                    );
     *                    let ticker = ticker.into_bytes();
     *
     *                    // Get sender's investor data
     *                    let investor_data = <InvestorList<Test>>::get(spender_id);
     *
     *                    println!("{}'s investor data: {:#?}", from, investor_data);
     *
     *                    if succeeds {
     *                        assert_ok!(Asset::transfer_from(
     *                            Origin::signed(spender_id),
     *                            ticker,
     *                            from_id,
     *                            to_id,
     *                            amount
     *                        ));
     *                    } else {
     *                        assert!(Asset::transfer_from(
     *                            Origin::signed(from_id),
     *                            ticker,
     *                            from_id,
     *                            to_id,
     *                            amount
     *                        )
     *                        .is_err());
     *                    }
     *                }
     *            });
     *        }
     *    }
     */
}<|MERGE_RESOLUTION|>--- conflicted
+++ resolved
@@ -208,13 +208,6 @@
         /// * `_ticker` ticker to register
         pub fn register_ticker(origin, _ticker: Vec<u8>) -> Result {
             let sender = ensure_signed(origin)?;
-<<<<<<< HEAD
-            let signer = Signer::Key( Key::try_from(sender.encode())?);
-
-
-            // Check that sender is allowed to act on behalf of `did`
-            ensure!(<identity::Module<T>>::is_signer_authorized(did, &signer), "sender must be a signing key for DID");
-=======
             let sender_key = Key::try_from(sender.encode())?;
             let signer = Signer::Key( sender_key.clone());
             let to_did =  match <identity::Module<T>>::current_did() {
@@ -230,7 +223,6 @@
 
             let ticker = utils::bytes_to_upper(_ticker.as_slice());
             ensure!(<identity::Module<T>>::is_signer_authorized(to_did, &signer), "sender must be a signing key for DID");
->>>>>>> aa8d5e5d
 
             ensure!(!<Tokens<T>>::exists(&ticker), "token already created");
 
@@ -436,15 +428,12 @@
 
             // Check that sender is allowed to act on behalf of `did`
             ensure!(<identity::Module<T>>::is_signer_authorized(did, &signer), "sender must be a signing key for DID");
-<<<<<<< HEAD
-=======
 
             ensure!(!<Tokens<T>>::exists(&ticker), "token already created");
 
             let ticker_config = Self::ticker_registration_config();
 
             ensure!(ticker.len() <= usize::try_from(ticker_config.max_ticker_length).unwrap_or_default(), "ticker length over the limit");
->>>>>>> aa8d5e5d
 
             // checking max size for name and ticker
             // byte arrays (vecs) with no max size should be avoided
