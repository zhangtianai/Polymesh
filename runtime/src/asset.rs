--- conflicted
+++ resolved
@@ -114,15 +114,6 @@
     trait Store for Module<T: Trait> as Asset {
         /// The DID of the fee collector
         FeeCollector get(fee_collector) config(): T::AccountId;
-<<<<<<< HEAD
-        // details of the token corresponding to the token ticker
-        pub Tokens get(token_details): map Vec<u8> => SecurityToken<T::Balance>;
-        // (ticker, did) -> balance
-        pub BalanceOf get(balance_of): map (Vec<u8>, IdentityId) => T::Balance;
-        // (ticker, sender, spender) -> allowance amount
-        Allowance get(allowance): map (Vec<u8>, IdentityId, IdentityId) => T::Balance;
-        // cost in base currency to create a token
-=======
         /// details of the token corresponding to the token ticker
         /// (ticker) -> SecurityToken details [returns SecurityToken struct]
         pub Tokens get(token_details): map Vec<u8> => SecurityToken<T::TokenBalance>;
@@ -132,18 +123,10 @@
         /// (ticker, sender (DID), spender(DID)) -> allowance amount
         Allowance get(allowance): map (Vec<u8>, IdentityId, IdentityId) => T::TokenBalance;
         /// cost in base currency to create a token
->>>>>>> 6dc52bfa
         AssetCreationFee get(asset_creation_fee) config(): T::Balance;
         /// Checkpoints created per token
         /// (ticker) -> no. of checkpoints
         pub TotalCheckpoints get(total_checkpoints_of): map (Vec<u8>) => u64;
-<<<<<<< HEAD
-        // Total supply of the token at the checkpoint
-        pub CheckpointTotalSupply get(total_supply_at): map (Vec<u8>, u64) => T::Balance;
-        // Balance of a DID at a checkpoint; (ticker, DID, checkpoint ID)
-        CheckpointBalance get(balance_at_checkpoint): map (Vec<u8>, IdentityId, u64) => T::Balance;
-        // Last checkpoint updated for a DID's balance; (ticker, DID) -> List of checkpoints where user balance changed
-=======
         /// Total supply of the token at the checkpoint
         /// (ticker, checkpointId) -> total supply at given checkpoint
         pub CheckpointTotalSupply get(total_supply_at): map (Vec<u8>, u64) => T::TokenBalance;
@@ -152,21 +135,10 @@
         CheckpointBalance get(balance_at_checkpoint): map (Vec<u8>, IdentityId, u64) => T::TokenBalance;
         /// Last checkpoint updated for a DID's balance
         /// (ticker, DID) -> List of checkpoints where user balance changed
->>>>>>> 6dc52bfa
         UserCheckpoints get(user_checkpoints): map (Vec<u8>, IdentityId) => Vec<u64>;
         /// The documents attached to the tokens
         /// (ticker, document name) -> (URI, document hash)
         Documents get(documents): map (Vec<u8>, Vec<u8>) => (Vec<u8>, Vec<u8>, T::Moment);
-<<<<<<< HEAD
-        // Allowance provided to the custodian
-        // (ticker, token holder, custodian) -> balance
-        pub CustodianAllowance get(custodian_allowance): map(Vec<u8>, IdentityId, IdentityId) => T::Balance;
-        // Total custodian allowance for a given token holder
-        // (ticker, token holder) -> balance
-        pub TotalCustodyAllowance get(total_custody_allowance): map(Vec<u8>, IdentityId) => T::Balance;
-        // Store the nonce for offchain signature to increase the custody allowance
-        // (ticker, token holder, nonce) -> bool
-=======
         /// Allowance provided to the custodian
         /// (ticker, token holder, custodian) -> balance
         pub CustodianAllowance get(custodian_allowance): map(Vec<u8>, IdentityId, IdentityId) => T::TokenBalance;
@@ -175,7 +147,6 @@
         pub TotalCustodyAllowance get(total_custody_allowance): map(Vec<u8>, IdentityId) => T::TokenBalance;
         /// Store the nonce for off chain signature to increase the custody allowance
         /// (ticker, token holder, nonce) -> bool
->>>>>>> 6dc52bfa
         AuthenticationNonce get(authentication_nonce): map(Vec<u8>, IdentityId, u16) => bool;
     }
 }
@@ -186,10 +157,6 @@
         /// initialize the default event for this module
         fn deposit_event() = default;
 
-<<<<<<< HEAD
-        // multiple tokens in one go
-        pub fn batch_create_token(origin, did: IdentityId, names: Vec<Vec<u8>>, tickers: Vec<Vec<u8>>, total_supply_values: Vec<T::Balance>, divisible_values: Vec<bool>) -> Result {
-=======
         /// This function is use to create the multiple security tokens in a single transaction.
         /// This function can be used for token migrations from one blockchain to another or can be used by any
         /// whitelabler who wants to issue multiple tokens for their clients.
@@ -202,7 +169,6 @@
         /// * `total_supply_values` Array of total supply value that will be initial supply of the token
         /// * `divisible_values` Array of booleans to identify the divisibility status of the token.
         pub fn batch_create_token(origin, did: IdentityId, names: Vec<Vec<u8>>, tickers: Vec<Vec<u8>>, total_supply_values: Vec<T::TokenBalance>, divisible_values: Vec<bool>) -> Result {
->>>>>>> 6dc52bfa
             let sender = ensure_signed(origin)?;
             let sender_key = Key::try_from( sender.encode())?;
 
@@ -285,13 +251,6 @@
             Ok(())
         }
 
-<<<<<<< HEAD
-        // initializes a new token
-        // takes a name, ticker, total supply for the token
-        // makes the initiating account the owner of the token
-        // the balance of the owner is set to total supply
-        pub fn create_token(origin, did: IdentityId, name: Vec<u8>, _ticker: Vec<u8>, total_supply: T::Balance, divisible: bool) -> Result {
-=======
         /// Initializes a new security token
         /// makes the initiating account the owner of the security token
         /// & the balance of the owner is set to total supply
@@ -304,7 +263,6 @@
         /// * `total_supply` Total supply of the token
         /// * `divisible` boolean to identify the divisibility status of the token.
         pub fn create_token(origin, did: IdentityId, name: Vec<u8>, _ticker: Vec<u8>, total_supply: T::TokenBalance, divisible: bool) -> Result {
->>>>>>> 6dc52bfa
             let ticker = utils::bytes_to_upper(_ticker.as_slice());
             let sender = ensure_signed(origin)?;
             let sender_key = Key::try_from(sender.encode())?;
@@ -362,11 +320,6 @@
             Ok(())
         }
 
-<<<<<<< HEAD
-        // transfer tokens from one account to another
-        // origin is assumed as sender
-        pub fn transfer(_origin, did: IdentityId, _ticker: Vec<u8>, to_did: IdentityId, value: T::Balance) -> Result {
-=======
         /// Transfer tokens from one DID to another DID as tokens are stored/managed on the DID level
         ///
         /// # Arguments
@@ -376,7 +329,6 @@
         /// * `to_did` DID of the `to` token holder, to whom token needs to transferred
         /// * `value` Value that needs to transferred
         pub fn transfer(_origin, did: IdentityId, _ticker: Vec<u8>, to_did: IdentityId, value: T::TokenBalance) -> Result {
->>>>>>> 6dc52bfa
             let ticker = utils::bytes_to_upper(_ticker.as_slice());
             let sender = ensure_signed(_origin)?;
 
@@ -390,10 +342,6 @@
             Self::_transfer(&ticker, did, to_did, value)
         }
 
-<<<<<<< HEAD
-        /// Forces a transfer between two accounts. Can only be called by token owner
-        pub fn controller_transfer(_origin, did: IdentityId, _ticker: Vec<u8>, from_did: IdentityId, to_did: IdentityId, value: T::Balance, data: Vec<u8>, operator_data: Vec<u8>) -> Result {
-=======
         /// Forces a transfer between two DIDs & This can only be called by security token owner.
         /// This function doesn't validate any type of restriction beside a valid KYC check
         ///
@@ -407,7 +355,6 @@
         /// * `data` Some off chain data to validate the restriction.
         /// * `operator_data` It is a string which describes the reason of this control transfer call.
         pub fn controller_transfer(_origin, did: IdentityId, _ticker: Vec<u8>, from_did: IdentityId, to_did: IdentityId, value: T::TokenBalance, data: Vec<u8>, operator_data: Vec<u8>) -> Result {
->>>>>>> 6dc52bfa
             let ticker = utils::bytes_to_upper(_ticker.as_slice());
             let sender = ensure_signed(_origin)?;
 
@@ -423,11 +370,6 @@
             Ok(())
         }
 
-<<<<<<< HEAD
-        // approve token transfer from one account to another
-        // once this is done, transfer_from can be called with corresponding values
-        fn approve(_origin, did: IdentityId, _ticker: Vec<u8>, spender_did: IdentityId, value: T::Balance) -> Result {
-=======
         /// approve token transfer from one DID to DID
         /// once this is done, transfer_from can be called with corresponding values
         ///
@@ -437,7 +379,6 @@
         /// * `spender_did` DID of the spender
         /// * `value` Amount of the tokens approved
         fn approve(_origin, did: IdentityId, _ticker: Vec<u8>, spender_did: IdentityId, value: T::TokenBalance) -> Result {
->>>>>>> 6dc52bfa
             let ticker = utils::bytes_to_upper(_ticker.as_slice());
             let sender = ensure_signed(_origin)?;
 
@@ -455,11 +396,6 @@
             Ok(())
         }
 
-<<<<<<< HEAD
-        // implemented in the open-zeppelin way - increase/decrease allownace
-        // if approved, transfer from an account to another account without owner's signature
-        pub fn transfer_from(_origin, did: IdentityId, _ticker: Vec<u8>, from_did: IdentityId, to_did: IdentityId, value: T::Balance) -> Result {
-=======
         /// If sufficient allowance provided, transfer from a DID to another DID without token owner's signature.
         ///
         /// # Arguments
@@ -470,7 +406,6 @@
         /// * `to_did` DID to whom token is being transferred
         /// * `value` Amount of the token for transfer
         pub fn transfer_from(_origin, did: IdentityId, _ticker: Vec<u8>, from_did: IdentityId, to_did: IdentityId, value: T::TokenBalance) -> Result {
->>>>>>> 6dc52bfa
             let spender = ensure_signed(_origin)?;
 
             // Check that spender is allowed to act on behalf of `did`
@@ -514,9 +449,6 @@
             Self::_create_checkpoint(&ticker)
         }
 
-<<<<<<< HEAD
-        pub fn issue(origin, did: IdentityId, ticker: Vec<u8>, to_did: IdentityId, value: T::Balance, _data: Vec<u8>) -> Result {
-=======
         /// Function is used to issue(or mint) new tokens for the given DID
         /// can only be executed by the token owner
         ///
@@ -527,7 +459,6 @@
         /// * `to_did` DID of the token holder to whom new tokens get issued.
         /// * `value` Amount of tokens that get issued
         pub fn issue(origin, did: IdentityId, ticker: Vec<u8>, to_did: IdentityId, value: T::TokenBalance, _data: Vec<u8>) -> Result {
->>>>>>> 6dc52bfa
             let upper_ticker = utils::bytes_to_upper(&ticker);
             let sender = ensure_signed(origin)?;
 
@@ -538,10 +469,6 @@
             Self::_mint(&upper_ticker, to_did, value)
         }
 
-<<<<<<< HEAD
-        // Mint a token to multiple investors
-        pub fn batch_issue(origin, did: IdentityId, ticker: Vec<u8>, investor_dids: Vec<IdentityId>, values: Vec<T::Balance>) -> Result {
-=======
         /// Function is used issue(or mint) new tokens for the given DIDs
         /// can only be executed by the token owner
         ///
@@ -552,7 +479,6 @@
         /// * `investor_dids` Array of the DID of the token holders to whom new tokens get issued.
         /// * `values` Array of the Amount of tokens that get issued
         pub fn batch_issue(origin, did: IdentityId, ticker: Vec<u8>, investor_dids: Vec<IdentityId>, values: Vec<T::TokenBalance>) -> Result {
->>>>>>> 6dc52bfa
             let sender = ensure_signed(origin)?;
 
             // Check that sender is allowed to act on behalf of `did`
@@ -607,9 +533,6 @@
             Ok(())
         }
 
-<<<<<<< HEAD
-        pub fn redeem(_origin, did: IdentityId, _ticker: Vec<u8>, value: T::Balance, _data: Vec<u8>) -> Result {
-=======
         /// Used to redeem the security tokens
         ///
         /// # Arguments
@@ -619,7 +542,6 @@
         /// * `value` Amount of the tokens needs to redeem
         /// * `_data` An off chain data blob used to validate the redeem functionality.
         pub fn redeem(_origin, did: IdentityId, _ticker: Vec<u8>, value: T::TokenBalance, _data: Vec<u8>) -> Result {
->>>>>>> 6dc52bfa
             let upper_ticker = utils::bytes_to_upper(_ticker.as_slice());
             let sender = ensure_signed(_origin)?;
 
@@ -661,9 +583,6 @@
 
         }
 
-<<<<<<< HEAD
-        pub fn redeem_from(_origin, did: IdentityId, _ticker: Vec<u8>, from_did: IdentityId, value: T::Balance, _data: Vec<u8>) -> Result {
-=======
         /// Used to redeem the security tokens by some other DID who has approval
         ///
         /// # Arguments
@@ -674,7 +593,6 @@
         /// * `value` Amount of the tokens needs to redeem
         /// * `_data` An off chain data blob used to validate the redeem functionality.
         pub fn redeem_from(_origin, did: IdentityId, _ticker: Vec<u8>, from_did: IdentityId, value: T::TokenBalance, _data: Vec<u8>) -> Result {
->>>>>>> 6dc52bfa
             let upper_ticker = utils::bytes_to_upper(_ticker.as_slice());
             let sender = ensure_signed(_origin)?;
 
@@ -722,10 +640,6 @@
             Ok(())
         }
 
-<<<<<<< HEAD
-        /// Forces a redemption of an account's tokens. Can only be called by token owner
-        pub fn controller_redeem(origin, did: IdentityId, ticker: Vec<u8>, token_holder_did: IdentityId, value: T::Balance, data: Vec<u8>, operator_data: Vec<u8>) -> Result {
-=======
         /// Forces a redemption of an DID's tokens. Can only be called by token owner
         ///
         /// # Arguments
@@ -737,7 +651,6 @@
         /// * `data` An off chain data blob used to validate the redeem functionality.
         /// * `operator_data` Any data blob that defines the reason behind the force redeem.
         pub fn controller_redeem(origin, did: IdentityId, ticker: Vec<u8>, token_holder_did: IdentityId, value: T::TokenBalance, data: Vec<u8>, operator_data: Vec<u8>) -> Result {
->>>>>>> 6dc52bfa
             let ticker = utils::bytes_to_upper(ticker.as_slice());
             let sender = ensure_signed(origin)?;
 
@@ -799,11 +712,6 @@
             Ok(())
         }
 
-<<<<<<< HEAD
-        /// Checks whether a transaction with given parameters can take place
-        pub fn can_transfer(_origin, ticker: Vec<u8>, from_did: IdentityId, to_did: IdentityId, value: T::Balance, data: Vec<u8>) {
-            let mut current_balance: T::Balance = Self::balance_of((ticker.clone(), from_did));
-=======
         /// Checks whether a transaction with given parameters can take place or not
         /// This function is state less function and used to validate the transfer before actual transfer call.
         ///
@@ -816,7 +724,6 @@
         /// * `data` Off chain data blob to validate the transfer.
         pub fn can_transfer(_origin, ticker: Vec<u8>, from_did: IdentityId, to_did: IdentityId, value: T::TokenBalance, data: Vec<u8>) {
             let mut current_balance: T::TokenBalance = Self::balance_of((ticker.clone(), from_did));
->>>>>>> 6dc52bfa
             if current_balance < value {
                 current_balance = 0.into();
             } else {
@@ -841,21 +748,6 @@
             }
         }
 
-<<<<<<< HEAD
-    /// An ERC1594 transfer with data
-    pub fn transfer_with_data(origin, did: IdentityId, ticker: Vec<u8>, to_did: IdentityId, value: T::Balance, data: Vec<u8>) -> Result {
-        Self::transfer(origin, did, ticker.clone(), to_did, value)?;
-        Self::deposit_event(RawEvent::TransferWithData(ticker, did, to_did, value, data));
-        Ok(())
-    }
-
-    /// An ERC1594 transfer_from with data
-    pub fn transfer_from_with_data(origin, did: IdentityId, ticker: Vec<u8>, from_did: IdentityId, to_did: IdentityId, value: T::Balance, data: Vec<u8>) -> Result {
-        Self::transfer_from(origin, did, ticker.clone(), from_did,  to_did, value)?;
-        Self::deposit_event(RawEvent::TransferWithData(ticker, from_did, to_did, value, data));
-        Ok(())
-    }
-=======
         /// An ERC1594 transfer with data
         /// This function can be used by the exchanges of other third parties to dynamically validate the transaction
         /// by passing the data blob
@@ -890,7 +782,6 @@
             Self::deposit_event(RawEvent::TransferWithData(ticker, from_did, to_did, value, data));
             Ok(())
         }
->>>>>>> 6dc52bfa
 
         /// Used to know whether the given token will issue new tokens or not
         ///
@@ -978,76 +869,6 @@
             Ok(())
         }
 
-<<<<<<< HEAD
-    // ERC-2258 Implementation
-    pub fn increase_custody_allowance(origin, ticker: Vec<u8>, holder_did: IdentityId, custodian_did: IdentityId, value: T::Balance) -> Result {
-        let ticker = utils::bytes_to_upper(ticker.as_slice());
-        let sender = ensure_signed(origin)?;
-        // Check that sender is allowed to act on behalf of `did`
-        ensure!(
-            <identity::Module<T>>::is_authorized_key(holder_did, &Key::try_from(sender.encode())?),
-            "sender must be a signing key for DID"
-        );
-        Self::_increase_custody_allowance(ticker.clone(), holder_did, custodian_did, value)?;
-        Ok(())
-    }
-
-    pub fn increase_custody_allowance_of(origin, ticker: Vec<u8>, holder_did: IdentityId, holder_account_id: T::AccountId, custodian_did: IdentityId, caller_did: IdentityId,  value: T::Balance, nonce: u16, signature: T::OffChainSignature) -> Result {
-        let ticker = utils::bytes_to_upper(ticker.as_slice());
-        let sender = ensure_signed(origin)?;
-
-        ensure!(!Self::authentication_nonce((ticker.clone(), holder_did, nonce)), "Signature already used");
-
-        let msg = SignData {
-            custodian_did: custodian_did,
-            holder_did: holder_did,
-            ticker: ticker.clone(),
-            value,
-            nonce
-        };
-        // holder_account_id should be a part of the holder_did
-        ensure!(signature.verify(&msg.encode()[..], &holder_account_id), "Invalid signature");
-        ensure!(
-            <identity::Module<T>>::is_authorized_key(caller_did, &Key::try_from(sender.encode())?),
-            "sender must be a signing key for DID"
-        );
-        // Validate the holder signing key
-        ensure!(
-            <identity::Module<T>>::is_authorized_key(holder_did, &Key::try_from(holder_account_id.encode())?),
-            "holder signing key must be a signing key for holder DID"
-        );
-        Self::_increase_custody_allowance(ticker.clone(), holder_did, custodian_did, value)?;
-        <AuthenticationNonce>::insert((ticker.clone(), holder_did, nonce), true);
-        Ok(())
-    }
-
-    pub fn transfer_by_custodian(origin, ticker: Vec<u8>, holder_did: IdentityId, custodian_did: IdentityId, receiver_did: IdentityId, value: T::Balance) -> Result {
-        let ticker = utils::bytes_to_upper(ticker.as_slice());
-        let sender = ensure_signed(origin)?;
-        // Check that sender is allowed to act on behalf of `did`
-        ensure!(
-            <identity::Module<T>>::is_authorized_key(custodian_did, &Key::try_from(sender.encode())?),
-            "sender must be a signing key for DID"
-        );
-        let mut custodian_allowance = Self::custodian_allowance((ticker.clone(), holder_did, custodian_did));
-        // Check whether the custodian has enough allowance or not
-        ensure!(custodian_allowance >= value, "Insufficient allowance");
-        // using checked_sub (safe math) to avoid underflow
-        custodian_allowance = custodian_allowance.checked_sub(&value).ok_or("underflow in calculating allowance")?;
-        // using checked_sub (safe math) to avoid underflow
-        let new_total_allowance = Self::total_custody_allowance((ticker.clone(), holder_did))
-            .checked_sub(&value)
-            .ok_or("underflow in calculating the total allowance")?;
-        // Validate the transfer
-        ensure!(Self::_is_valid_transfer(&ticker, Some(holder_did), Some(receiver_did), value)? == ERC1400_TRANSFER_SUCCESS, "Transfer restrictions failed");
-        Self::_transfer(&ticker, holder_did, receiver_did, value)?;
-        // Update Storage of allowance
-        <CustodianAllowance<T>>::insert((ticker.clone(), custodian_did, holder_did), &custodian_allowance);
-        <TotalCustodyAllowance<T>>::insert((ticker.clone(), holder_did), new_total_allowance);
-        Self::deposit_event(RawEvent::CustodyTransfer(ticker.clone(), custodian_did, holder_did, receiver_did, value));
-        Ok(())
-    }
-=======
         /// Used to increase the allowance for a given custodian by providing the off chain signature
         ///
         /// # Arguments
@@ -1124,7 +945,6 @@
             Self::deposit_event(RawEvent::CustodyTransfer(ticker.clone(), custodian_did, holder_did, receiver_did, value));
             Ok(())
         }
->>>>>>> 6dc52bfa
 
 }
 }
