--- conflicted
+++ resolved
@@ -221,18 +221,15 @@
         /// The total balances of tokens issued in all recorded funding rounds.
         /// (ticker, funding round) -> balance
         IssuedInFundingRound get(fn issued_in_funding_round): map (Ticker, Vec<u8>) => T::Balance;
-<<<<<<< HEAD
         /// List of Smart extension added for the given tokens
         /// ticker, AccountId (SE address) -> SmartExtension detail
         pub ExtensionDetails get(fn extension_details): map (Ticker, T::AccountId) => SmartExtension<T::AccountId>;
         /// List of Smart extension added for the given tokens and for the given type
         /// ticker, type of SE -> address/AccountId of SE
         pub Extensions get(fn extensions): map (Ticker, SmartExtensionType) => Vec<T::AccountId>;
-=======
         /// The set of frozen assets implemented as a membership map.
         /// ticker -> bool
         pub Frozen get(fn frozen): map Ticker => bool;
->>>>>>> dec01558
     }
 }
 
