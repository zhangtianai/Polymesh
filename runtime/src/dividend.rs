use crate::balances;
use codec::Encode;
use rstd::prelude::*;
/// A runtime module template with necessary imports

/// Feel free to remove or edit this file as needed.
/// If you change the name of this file, make sure to update its references in runtime/src/lib.rs
/// If you remove this file, you can remove those references

/// For more guidance on Substrate modules, see the example module
/// https://github.com/paritytech/substrate/blob/master/srml/example/src/lib.rs
use sr_primitives::traits::{CheckedAdd, CheckedDiv, CheckedMul, CheckedSub};
use srml_support::{decl_event, decl_module, decl_storage, dispatch::Result, ensure};
use system::ensure_signed;

use crate::{asset, identity, simple_token, utils};

/// The module's configuration trait.
pub trait Trait:
    asset::Trait
    + balances::Trait
    + simple_token::Trait
    + system::Trait
    + utils::Trait
    + timestamp::Trait
{
    type Event: From<Event<Self>> + Into<<Self as system::Trait>::Event>;
}

#[derive(codec::Encode, codec::Decode, Default, Clone, PartialEq, Debug)]
pub struct Dividend<U, V> {
    /// Total amount to be distributed
    amount: U,
    /// Amount left to distribute
    amount_left: U,
    /// Whether the owner has claimed remaining funds
    remaining_claimed: bool,
    /// Whether claiming dividends is enabled
    active: bool,
    /// Whether the dividend was cancelled
    canceled: bool,
    /// An optional timestamp of payout start
    matures_at: Option<V>,
    /// An optional timestamp for payout end
    expires_at: Option<V>,
    /// The payout SimpleToken currency ticker. None means POLY
    payout_currency: Option<Vec<u8>>,
    /// The checkpoint
    checkpoint_id: u32,
}

// This module's storage items.
decl_storage! {
    trait Store for Module<T: Trait> as dividend {
        // Dividend records; (ticker, dividend ID) => dividend entry
        // Note: contrary to checkpoint IDs, dividend IDs are 0-indexed.
        Dividends get(dividends): map (Vec<u8>, u32) => Dividend<T::TokenBalance, T::Moment>;

        // How many dividends were created for a ticker so far; (ticker) => count
        DividendCount get(dividend_count): map (Vec<u8>) => u32;

        // Payout flags, decide whether a user already was paid their dividend
        // (DID, ticker, dividend_id) -> whether they got their payout
        UserPayoutCompleted get(payout_completed): map (Vec<u8>, Vec<u8>, u32) => bool;
    }
}

// The module's dispatchable functions.
decl_module! {
    /// The module declaration.
    pub struct Module<T: Trait> for enum Call where origin: T::Origin {
        // Initializing events
        // this is needed only if you are using events in your module
        fn deposit_event() = default;

        /// Creates a new dividend entry without payout. Token must have at least one checkpoint.
        /// None in payout_currency means POLY payout.
        pub fn new(origin,
                   did: Vec<u8>,
                   amount: T::TokenBalance,
                   ticker: Vec<u8>,
                   matures_at: T::Moment,
                   expires_at: T::Moment,
                   payout_ticker: Vec<u8>,
                   checkpoint_id: u32
                  ) -> Result {
            let sender = ensure_signed(origin)?;
            let ticker = utils::bytes_to_upper(ticker.as_slice());

            // Check that sender is allowed to act on behalf of `did`
            ensure!(<identity::Module<T>>::is_signing_key(&did, &sender.encode()), "sender must be a signing key for DID");

            // Check that sender owns the asset token
            ensure!(<asset::Module<T>>::_is_owner(&ticker, &did), "User is not the owner of the asset");

            // Check if sender has enough funds in payout currency
            // TODO: Change to checking DID balance
            let balance = if payout_ticker.is_empty() {
                // Check for POLY
                <T as utils::Trait>::balance_to_token_balance(<identity::DidRecords<T>>::get(&did).balance)
            } else {
                // Check for token
                <simple_token::BalanceOf<T>>::get((payout_ticker.clone(), did.clone()))
            };
            ensure!(balance >= amount, "Insufficient funds for payout");

            // Unpack the checkpoint ID, use the latest or create a new one, in that order
            let checkpoint_id = if checkpoint_id > 0 {
                checkpoint_id
            } else {
                let count = <asset::TotalCheckpoints>::get(&ticker);
                if count > 0 {
                    count
                } else {
                    <asset::Module<T>>::_create_checkpoint(&ticker)?;
                    1 // Caution: relies on 1-indexing
                }
            };
            // Check if checkpoint exists
            ensure!(<asset::Module<T>>::total_checkpoints_of(&ticker) >= checkpoint_id,
            "Checkpoint for dividend does not exist");

            let now = <timestamp::Module<T>>::get();
            let zero_ts = now - now; // A 0 timestamp

            // Check maturity/expiration dates
            match (&matures_at, &expires_at) {
                (_start, end) if  end == &zero_ts => {
                },
                (start, end) if start == &zero_ts => {
                    // Ends in the future
                    ensure!(end > &now, "Dividend payout must end in the future");
                },
                (start, end) if start == &zero_ts && end == &zero_ts => {}
                (start, end) => {
                    // Ends in the future
                    ensure!(end > &now, "Dividend payout should end in the future");
                    // Ends after start
                    ensure!(end > start, "Dividend payout must end after it starts");
                },
            }

            // Subtract the amount
            let new_balance = balance.checked_sub(&amount).ok_or("Overflow calculating new owner balance")?;
            if payout_ticker.is_empty() {
                let new_balance = <T as utils::Trait>::token_balance_to_balance(new_balance);
                <identity::DidRecords<T>>::mutate(&did, |record| record.balance = new_balance );
            } else {
                <simple_token::BalanceOf<T>>::insert((payout_ticker.clone(), did.clone()), new_balance);
            }

            // Insert dividend entry into storage
            let new_dividend = Dividend {
                amount,
                amount_left: amount,
                remaining_claimed: false,
                active: false,
                canceled: false,
                matures_at: if matures_at > zero_ts { Some(matures_at) } else { None },
                expires_at: if expires_at > zero_ts { Some(expires_at) } else { None },
                payout_currency: if payout_ticker.is_empty() { None } else { Some(payout_ticker.clone())},
                checkpoint_id,
            };

            let dividend_id = Self::add_dividend_entry(&ticker, new_dividend)?;

            // Dispatch event
            Self::deposit_event(RawEvent::DividendCreated(ticker, amount, dividend_id));

            Ok(())
        }

        /// Lets the owner cancel a dividend before start date or activation
        pub fn cancel(origin, did: Vec<u8>, ticker: Vec<u8>, dividend_id: u32) -> Result {
            let sender = ensure_signed(origin)?;

            // Check that sender is allowed to act on behalf of `did`
            ensure!(<identity::Module<T>>::is_signing_key(&did, &sender.encode()), "sender must be a signing key for DID");

            // Check that sender owns the asset token
            ensure!(<asset::Module<T>>::_is_owner(&ticker, &did), "User is not the owner of the asset");

            // Check that the dividend has not started yet or is not active
            let entry: Dividend<_, _> = Self::get_dividend(&ticker, dividend_id).ok_or("Dividend not found")?;
            let now = <timestamp::Module<T>>::get();

            let starts_in_future = if let Some(ref start) = entry.matures_at {
                (*start) > now
            } else {
                false
            };

            ensure!(starts_in_future || !entry.active, "Cancellable dividend must mature in the future or be inactive");

            // Flip `canceled`
            <Dividends<T>>::mutate((ticker.clone(), dividend_id), |entry| -> Result {
                entry.canceled = true;
                Ok(())
            })?;

            // Pay amount back to owner
            if let Some(ref payout_ticker) = entry.payout_currency {
                <simple_token::BalanceOf<T>>::mutate((payout_ticker.clone(), did.clone()), |balance: &mut T::TokenBalance| -> Result {
                    *balance  = balance
                        .checked_add(&entry.amount)
                        .ok_or("Could not add amount back to asset owner account")?;
                    Ok(())
                })?;
            } else {
                <identity::DidRecords<T>>::mutate(&did, |record| -> Result {
                    let new_balance = record.balance.checked_add(&<T as utils::Trait>::token_balance_to_balance(entry.amount)).ok_or("Could not add amount back to asset owner DID")?;
                    record.balance = new_balance;
                    Ok(())
                })?;
            }
            Ok(())
        }

        /// Enables withdrawal of dividend funds for asset `ticker`.
        pub fn activate(origin, did: Vec<u8>, ticker: Vec<u8>, dividend_id: u32) -> Result {
            let sender = ensure_signed(origin)?;

            // Check that sender is allowed to act on behalf of `did`
            ensure!(<identity::Module<T>>::is_signing_key(&did, &sender.encode()), "sender must be a signing key for DID");

            // Check that sender owns the asset token
            ensure!(<asset::Module<T>>::_is_owner(&ticker, &did), "User is not the owner of the asset");

            // Check that the dividend exists
            let ticker_dividend_id = (ticker.clone(), dividend_id);
            ensure!(<Dividends<T>>::exists(&ticker_dividend_id), "No dividend entry for supplied ticker and ID");

            // Flip `active`
            <Dividends<T>>::mutate(&ticker_dividend_id, |entry| -> Result {
                entry.active = true;
                Ok(())
            })?;

            // Dispatch event
            Self::deposit_event(RawEvent::DividendActivated(ticker, dividend_id));

            Ok(())
        }

        /// Withdraws from a dividend the adequate share of the `amount` field. All dividend shares
        /// are rounded by truncation (down to first integer below)
        pub fn claim(origin, did: Vec<u8>, ticker: Vec<u8>, dividend_id: u32) -> Result {
            let sender = ensure_signed(origin)?;

            // Check that sender is allowed to act on behalf of `did`
            ensure!(<identity::Module<T>>::is_signing_key(&did, &sender.encode()), "sender must be a signing key for DID");

            // Check if sender wasn't already paid their share
            ensure!(!<UserPayoutCompleted>::get((did.clone(), ticker.clone(), dividend_id)), "User was already paid their share");

            // Look dividend entry up
            let dividend = Self::get_dividend(&ticker, dividend_id).ok_or("Dividend not found")?;

            let balance_at_checkpoint =
                <asset::Module<T>>::get_balance_at(&ticker, &did, dividend.checkpoint_id);

            // Check if the owner hadn't yanked the remaining amount out
            ensure!(!dividend.remaining_claimed, "The remaining payout funds were already claimed");

            // Check if the dividend is active
            ensure!(dividend.active, "Dividend not active");

            // Check if the dividend was not canceled
            ensure!(!dividend.canceled, "Dividend was canceled");

            let now = <timestamp::Module<T>>::get();

            // Check if the current time is within maturity/expiration bounds
            if let Some(start) = dividend.matures_at.as_ref() {
                ensure!(now > *start, "Attempted payout before maturity");
            }

            if let Some(end) = dividend.expires_at.as_ref() {
                ensure!(*end > now, "Attempted payout after expiration");
            }

            // Compute the share
            ensure!(<asset::Tokens<T>>::exists(&ticker), "Dividend token entry not found");
            let supply_at_checkpoint = <asset::CheckpointTotalSupply<T>>::get((ticker.clone(), dividend.checkpoint_id));

            let balance_amount_product = balance_at_checkpoint
                .checked_mul(&dividend.amount)
                .ok_or("multiplying balance and total payout amount failed")?;

            let share = balance_amount_product
                .checked_div(&supply_at_checkpoint)
                .ok_or("balance_amount_product division failed")?;

            // Adjust the paid_out amount
            <Dividends<T>>::mutate((ticker.clone(), dividend_id), |entry| -> Result {
                entry.amount_left = entry.amount_left.checked_sub(&share).ok_or("Could not increase paid_out")?;
                Ok(())
            })?;

            // Perform the payout in designated tokens or base currency depending on setting
            if let Some(payout_ticker) = dividend.payout_currency.as_ref() {
                <simple_token::BalanceOf<T>>::mutate(
                    (payout_ticker.clone(), did.clone()),
                    |balance| -> Result {
                        *balance = balance
                            .checked_add(&share)
                            .ok_or("Could not add share to sender balance")?;
                        Ok(())
                    })?;

            } else {
                // Convert to balances::Trait::Balance
                let share = <T as utils::Trait>::token_balance_to_balance(share);
                <identity::DidRecords<T>>::mutate(&did, |record| -> Result {
                    let new_balance = record.balance.checked_add(&share).ok_or("Could not add amount back to asset owner DID")?;
                    record.balance = new_balance;
                    Ok(())
                })?;
            }
            // Create payout entry
            <UserPayoutCompleted>::insert((did.clone(), ticker.clone(), dividend_id), true);

            // Dispatch event
            Self::deposit_event(RawEvent::DividendPaidOutToUser(did, ticker, dividend_id, share));
            Ok(())
        }

        /// After a dividend had expired, collect the remaining amount to owner address
        pub fn claim_unclaimed(origin, did: Vec<u8>, ticker: Vec<u8>, dividend_id: u32) -> Result {
            let sender = ensure_signed(origin)?;

            // Check that sender is allowed to act on behalf of `did`
            ensure!(<identity::Module<T>>::is_signing_key(&did, &sender.encode()), "sender must be a signing key for DID");

            // Check that sender owns the asset token
            ensure!(<asset::Module<T>>::_is_owner(&ticker, &did), "User is not the owner of the asset");

            let entry = Self::get_dividend(&ticker, dividend_id).ok_or("Could not retrieve dividend")?;

            // Check that the expiry date had passed
            let now = <timestamp::Module<T>>::get();

            if let Some(ref end) = entry.expires_at {
                ensure!(*end < now, "Dividend not finished for returning unclaimed payout");
            } else {
                return Err("Claiming unclaimed payouts requires an end date");
            }


            // Transfer the computed amount
            if let Some(ref payout_ticker) = entry.payout_currency {
                <simple_token::BalanceOf<T>>::mutate((payout_ticker.clone(), did.clone()), |balance: &mut T::TokenBalance| -> Result {
                    let new_balance = balance.checked_add(&entry.amount_left).ok_or("Could not add amount back to asset owner DID")?;
                    *balance  = new_balance;
                    Ok(())
                })?;
            } else {
                <identity::DidRecords<T>>::mutate(&did, |record| -> Result {
                    let new_balance = record.balance.checked_add(&<T as utils::Trait>::token_balance_to_balance(entry.amount_left)).ok_or("Could not add amount back to asset owner DID")?;
                    record.balance = new_balance;
                    Ok(())
                })?;
            }

            // Set amount_left, flip remaining_claimed
            <Dividends<T>>::mutate((ticker.clone(), dividend_id), |entry| -> Result {
                entry.amount_left = 0.into();
                entry.remaining_claimed = true;
                Ok(())
            })?;

            Self::deposit_event(RawEvent::DividendRemainingClaimed(ticker, dividend_id, entry.amount_left));

            Ok(())
        }
    }
}

decl_event!(
    pub enum Event<T>
    where
        TokenBalance = <T as utils::Trait>::TokenBalance,
    {
        // ticker, amount, dividend ID
        DividendCreated(Vec<u8>, TokenBalance, u32),

        // ticker, dividend ID
        DividendActivated(Vec<u8>, u32),

        // who, ticker, dividend ID, share
        DividendPaidOutToUser(Vec<u8>, Vec<u8>, u32, TokenBalance),

        // ticker, dividend ID, amount
        DividendRemainingClaimed(Vec<u8>, u32, TokenBalance),
    }
);

impl<T: Trait> Module<T> {
    /// A helper method for dividend creation. Returns dividend ID
    /// #[inline]
    fn add_dividend_entry(
        ticker: &Vec<u8>,
        d: Dividend<T::TokenBalance, T::Moment>,
    ) -> core::result::Result<u32, &'static str> {
        let old_count = <DividendCount>::get(ticker);
        let new_count = old_count
            .checked_add(1)
            .ok_or("Could not add 1 to dividend count")?;

        <Dividends<T>>::insert((ticker.clone(), old_count), d);
        <DividendCount>::insert(ticker, new_count);

        Ok(old_count)
    }

    /// Retrieves a dividend checking that it exists beforehand.
    pub fn get_dividend(
        ticker: &[u8],
        dividend_id: u32,
    ) -> Option<Dividend<T::TokenBalance, T::Moment>> {
        // Check that the dividend entry exists
        let ticker_div_id = (ticker.to_vec(), dividend_id);
        if <Dividends<T>>::exists(&ticker_div_id) {
            Some(<Dividends<T>>::get(&ticker_div_id))
        } else {
            None
        }
    }
}

/// tests for this module
#[cfg(test)]
mod tests {
    use super::*;

    use chrono::{prelude::*, Duration};
    use lazy_static::lazy_static;
    use sr_io::with_externalities;
    use sr_primitives::{
        testing::{Header, UintAuthorityId},
        traits::{BlakeTwo256, ConvertInto, IdentityLookup, OpaqueKeys},
        Perbill,
    };
    use srml_support::traits::Currency;
    use srml_support::{assert_ok, impl_outer_origin, parameter_types};
    use substrate_primitives::{Blake2Hasher, H256};

    use std::{
        collections::HashMap,
        sync::{Arc, Mutex},
    };

    use crate::{
        asset::SecurityToken, balances, exemption, general_tm, identity, percentage_tm, registry,
        simple_token::SimpleTokenRecord,
    };

    type SessionIndex = u32;
    type AuthorityId = u64;
    type BlockNumber = u64;

    pub struct TestOnSessionEnding;
    impl session::OnSessionEnding<AuthorityId> for TestOnSessionEnding {
        fn on_session_ending(_: SessionIndex, _: SessionIndex) -> Option<Vec<AuthorityId>> {
            None
        }
    }

    pub struct TestSessionHandler;
    impl session::SessionHandler<AuthorityId> for TestSessionHandler {
        fn on_new_session<Ks: OpaqueKeys>(
            _changed: bool,
            _validators: &[(AuthorityId, Ks)],
            _queued_validators: &[(AuthorityId, Ks)],
        ) {
        }

        fn on_disabled(_validator_index: usize) {}

        fn on_genesis_session<Ks: OpaqueKeys>(_validators: &[(AuthorityId, Ks)]) {}
    }

    impl_outer_origin! {
        pub enum Origin for Test {}
    }

    // For testing the module, we construct most of a mock runtime. This means
    // first constructing a configuration type (`Test`) which `impl`s each of the
    // configuration traits of modules we want to use.
    #[derive(Clone, Eq, PartialEq)]
    pub struct Test;
    parameter_types! {
        pub const BlockHashCount: u32 = 250;
        pub const MaximumBlockWeight: u32 = 4 * 1024 * 1024;
        pub const MaximumBlockLength: u32 = 4 * 1024 * 1024;
        pub const AvailableBlockRatio: Perbill = Perbill::from_percent(75);
    }
    impl system::Trait for Test {
        type Origin = Origin;
        type Call = ();
        type Index = u64;
        type BlockNumber = u64;
        type Hash = H256;
        type Hashing = BlakeTwo256;
        type AccountId = u64;
        type Lookup = IdentityLookup<u64>;
        type WeightMultiplierUpdate = ();
        type Header = Header;
        type Event = ();
        type BlockHashCount = BlockHashCount;
        type MaximumBlockWeight = MaximumBlockWeight;
        type AvailableBlockRatio = AvailableBlockRatio;
        type MaximumBlockLength = MaximumBlockLength;
        type Version = ();
    }

    parameter_types! {
        pub const Period: BlockNumber = 1;
        pub const Offset: BlockNumber = 0;
        pub const ExistentialDeposit: u64 = 0;
        pub const TransferFee: u64 = 0;
        pub const CreationFee: u64 = 0;
        pub const TransactionBaseFee: u64 = 0;
        pub const TransactionByteFee: u64 = 0;
    }

    parameter_types! {
        pub const DisabledValidatorsThreshold: Perbill = Perbill::from_percent(33);
    }

    impl session::Trait for Test {
        type OnSessionEnding = TestOnSessionEnding;
        type Keys = UintAuthorityId;
        type ShouldEndSession = session::PeriodicSessions<Period, Offset>;
        type SessionHandler = TestSessionHandler;
        type Event = ();
        type ValidatorId = AuthorityId;
        type ValidatorIdOf = ConvertInto;
        type SelectInitialValidators = ();
        type DisabledValidatorsThreshold = DisabledValidatorsThreshold;
    }

    impl session::historical::Trait for Test {
        type FullIdentification = ();
        type FullIdentificationOf = ();
    }

    impl balances::Trait for Test {
        type Balance = u128;
        type OnFreeBalanceZero = ();
        type OnNewAccount = ();
        type Event = ();
        type TransactionPayment = ();
        type DustRemoval = ();
        type TransferPayment = ();
        type ExistentialDeposit = ExistentialDeposit;
        type TransferFee = TransferFee;
        type CreationFee = CreationFee;
        type TransactionBaseFee = TransactionBaseFee;
        type TransactionByteFee = TransactionByteFee;
        type WeightToFee = ConvertInto;
        type Identity = identity::Module<Test>;
    }

    impl simple_token::Trait for Test {
        type Event = ();
    }

    impl asset::Trait for Test {
        type Event = ();
        type Currency = balances::Module<Test>;
    }

    impl identity::Trait for Test {
        type Event = ();
    }

    impl exemption::Trait for Test {
        type Event = ();
        type Asset = Module<Test>;
    }

    impl general_tm::Trait for Test {
        type Event = ();
        type Asset = Module<Test>;
    }

    impl percentage_tm::Trait for Test {
        type Event = ();
    }

    parameter_types! {
        pub const MinimumPeriod: u64 = 3;
    }

    impl timestamp::Trait for Test {
        type Moment = u64;
        type OnTimestampSet = ();
        type MinimumPeriod = MinimumPeriod;
    }

    impl utils::Trait for Test {
        type TokenBalance = u128;
        fn as_u128(v: Self::TokenBalance) -> u128 {
            v
        }
        fn as_tb(v: u128) -> Self::TokenBalance {
            v
        }
        fn token_balance_to_balance(v: Self::TokenBalance) -> <Self as balances::Trait>::Balance {
            v
        }
        fn balance_to_token_balance(v: <Self as balances::Trait>::Balance) -> Self::TokenBalance {
            v
        }
        fn validator_id_to_account_id(v: <Self as session::Trait>::ValidatorId) -> Self::AccountId {
            v
        }
    }

    impl registry::Trait for Test {}

    impl Trait for Test {
        type Event = ();
    }
    impl asset::AssetTrait<<Test as utils::Trait>::TokenBalance> for Module<Test> {
        fn is_owner(ticker: &Vec<u8>, sender_did: &Vec<u8>) -> bool {
            if let Some(token) = TOKEN_MAP.lock().unwrap().get(ticker) {
                token.owner_did == *sender_did
            } else {
                false
            }
        }

        fn _mint_from_sto(
<<<<<<< HEAD
            _ticker: Vec<u8>,
            _sender_did: Vec<u8>,
=======
            _ticker: &[u8],
            _sender_did: &Vec<u8>,
>>>>>>> 731be228
            _tokens_purchased: <Test as utils::Trait>::TokenBalance,
        ) -> Result {
            unimplemented!();
        }

        /// Get the asset `id` balance of `who`.
<<<<<<< HEAD
        fn balance(_ticker: Vec<u8>, _did: Vec<u8>) -> <Test as utils::Trait>::TokenBalance {
=======
        fn balance(_ticker: &[u8], _did: Vec<u8>) -> <Test as utils::Trait>::TokenBalance {
>>>>>>> 731be228
            unimplemented!();
        }

        // Get the total supply of an asset `id`
        fn total_supply(_ticker: &[u8]) -> <Test as utils::Trait>::TokenBalance {
            unimplemented!();
        }
    }

    lazy_static! {
        static ref TOKEN_MAP: Arc<
            Mutex<
            HashMap<
            Vec<u8>,
            SecurityToken<
                <Test as utils::Trait>::TokenBalance,
                >,
                >,
                >,
                > = Arc::new(Mutex::new(HashMap::new()));
        /// Because Rust's Mutex is not recursive a second symbolic lock is necessary
        static ref TOKEN_MAP_OUTER_LOCK: Arc<Mutex<()>> = Arc::new(Mutex::new(()));
    }

    type DividendModule = Module<Test>;
    type Balances = balances::Module<Test>;
    type Asset = asset::Module<Test>;
    type SimpleToken = simple_token::Module<Test>;
    type Identity = identity::Module<Test>;

    /// Build a genesis identity instance owned by the specified account
    fn identity_owned_by(id: u64) -> sr_io::TestExternalities<Blake2Hasher> {
        let mut t = system::GenesisConfig::default()
            .build_storage::<Test>()
            .unwrap();
        identity::GenesisConfig::<Test> {
            owner: id,
            did_creation_fee: 250,
        }
        .assimilate_storage(&mut t)
        .unwrap();
        sr_io::TestExternalities::new(t)
    }

    #[test]
    fn correct_dividend_must_work() {
        let identity_owner_id = 1;
        with_externalities(&mut identity_owned_by(identity_owner_id), || {
            let token_owner_acc = 1;
            let payout_owner_acc = 2;
            let token_owner_did = "did:poly:1".as_bytes().to_vec();
            let payout_owner_did = "did:poly:2".as_bytes().to_vec();

            // A token representing 1M shares
            let token = SecurityToken {
                name: vec![0x01],
                owner_did: token_owner_did.clone(),
                total_supply: 1_000_000,
                granularity: 1,
                decimals: 18,
            };

            // A token used for payout
            let payout_token = SimpleTokenRecord {
                ticker: vec![0x02],
                owner_did: payout_owner_did.clone(),
                total_supply: 200_000_000,
            };

            Balances::make_free_balance_be(&token_owner_acc, 1_000_000);
            Identity::register_did(
                Origin::signed(token_owner_acc),
                token_owner_did.clone(),
                vec![],
            )
            .expect("Could not create token_owner_did");

            Balances::make_free_balance_be(&payout_owner_acc, 1_000_000);
            Identity::register_did(
                Origin::signed(payout_owner_acc),
                payout_owner_did.clone(),
                vec![],
            )
            .expect("Could not create payout_owner_did");

            // Raise the owners' base currency balance
            <identity::DidRecords<Test>>::mutate(&token_owner_did, |record| {
                record.balance = 1_000_000;
            });
            <identity::DidRecords<Test>>::mutate(&payout_owner_did, |record| {
                record.balance = 1_000_000;
            });
            identity::Module::<Test>::do_create_issuer(token.owner_did.clone())
                .expect("Could not make token.owner_did an issuer");
            identity::Module::<Test>::do_create_simple_token_issuer(payout_token.owner_did.clone())
                .expect("Could not make payout_token.owner_did an issuer");
            identity::Module::<Test>::do_create_investor(token.owner_did.clone())
                .expect("Could not make token.owner_did an investor");

            // Share issuance is successful
            assert_ok!(Asset::create_token(
                Origin::signed(token_owner_acc),
                token_owner_did.clone(),
                token.name.clone(),
                token.name.clone(),
                token.total_supply,
                true
            ));

            // Issuance for payout token is successful
            assert_ok!(SimpleToken::create_token(
                Origin::signed(payout_owner_acc),
                payout_owner_did.clone(),
                payout_token.ticker.clone(),
                payout_token.total_supply
            ));

            // Prepare a whitelisted investor
            let investor_acc = 3;
            Balances::make_free_balance_be(&investor_acc, 1_000_000);
            let investor_did = "did:poly:3".as_bytes().to_vec();
            Identity::register_did(Origin::signed(investor_acc), investor_did.clone(), vec![])
                .expect("Could not create investor_did");
            <identity::DidRecords<Test>>::mutate(investor_did.clone(), |record| {
                record.balance = 1_000_000;
            });
            identity::Module::<Test>::do_create_investor(investor_did.clone())
                .expect("Could not create an investor");
            let amount_invested = 50_000;

            let now = Utc::now();
            <timestamp::Module<Test>>::set_timestamp(now.timestamp() as u64);

            // We need a lock to exist till assertions are done
            let outer = TOKEN_MAP_OUTER_LOCK.lock().unwrap();
            *TOKEN_MAP.lock().unwrap() = {
                let mut map = HashMap::new();
                map.insert(token.name.clone(), token.clone());
                map
            };

            // Add all whitelist entries for investor, token owner and payout_token owner
            assert_ok!(general_tm::Module::<Test>::add_to_whitelist(
                Origin::signed(token_owner_acc),
                token_owner_did.clone(),
                token.name.clone(),
                0,
                investor_did.clone(),
                (now - Duration::hours(1)).timestamp() as u64,
            ));
            assert_ok!(general_tm::Module::<Test>::add_to_whitelist(
                Origin::signed(token_owner_acc),
                token_owner_did.clone(),
                token.name.clone(),
                0,
                token_owner_did.clone(),
                (now - Duration::hours(1)).timestamp() as u64,
            ));
            drop(outer);

            // Transfer tokens to investor
            assert_ok!(Asset::transfer(
                Origin::signed(token_owner_acc),
                token_owner_did.clone(),
                token.name.clone(),
                investor_did.clone(),
                amount_invested
            ));

            // Create checkpoint for token
            assert_ok!(Asset::create_checkpoint(
                Origin::signed(token_owner_acc),
                token_owner_did.clone(),
                token.name.clone()
            ));

            // Checkpoints are 1-indexed
            let checkpoint_id = 1;

            let dividend = Dividend {
                amount: 500_000,
                amount_left: 500_000,
                remaining_claimed: false,
                active: false,
                canceled: false,
                matures_at: Some((now - Duration::hours(1)).timestamp() as u64),
                expires_at: Some((now + Duration::hours(1)).timestamp() as u64),
                payout_currency: Some(payout_token.ticker.clone()),
                checkpoint_id,
            };

            // Transfer payout tokens to asset owner
            assert_ok!(SimpleToken::transfer(
                Origin::signed(payout_owner_acc),
                payout_owner_did.clone(),
                payout_token.ticker.clone(),
                token_owner_did.clone(),
                dividend.amount
            ));

            // Create the dividend for asset
            assert_ok!(DividendModule::new(
                Origin::signed(token_owner_acc),
                token_owner_did.clone(),
                dividend.amount,
                token.name.clone(),
                dividend.matures_at.clone().unwrap(),
                dividend.expires_at.clone().unwrap(),
                dividend.payout_currency.clone().unwrap(),
                dividend.checkpoint_id
            ));

            // Compare created dividend with the expected structure
            assert_eq!(
                DividendModule::get_dividend(&token.name, 0),
                Some(dividend.clone())
            );

            // Start payout
            assert_ok!(DividendModule::activate(
                Origin::signed(token_owner_acc),
                token_owner_did.clone(),
                token.name.clone(),
                0
            ));

            // Claim investor's share
            assert_ok!(DividendModule::claim(
                Origin::signed(investor_acc),
                investor_did.clone(),
                token.name.clone(),
                0,
            ));

            // Check if the correct amount was added to investor balance
            let share = dividend.amount * amount_invested / token.total_supply;
            assert_eq!(
                SimpleToken::balance_of((payout_token.ticker.clone(), investor_did.clone())),
                share
            );

            // Check if amount_left was adjusted correctly
            let current_entry =
                DividendModule::get_dividend(&token.name, 0).expect("Could not retrieve dividend");
            assert_eq!(current_entry.amount_left, current_entry.amount - share);
        });
    }
}<|MERGE_RESOLUTION|>--- conflicted
+++ resolved
@@ -633,24 +633,15 @@
         }
 
         fn _mint_from_sto(
-<<<<<<< HEAD
-            _ticker: Vec<u8>,
-            _sender_did: Vec<u8>,
-=======
             _ticker: &[u8],
             _sender_did: &Vec<u8>,
->>>>>>> 731be228
             _tokens_purchased: <Test as utils::Trait>::TokenBalance,
         ) -> Result {
             unimplemented!();
         }
 
         /// Get the asset `id` balance of `who`.
-<<<<<<< HEAD
-        fn balance(_ticker: Vec<u8>, _did: Vec<u8>) -> <Test as utils::Trait>::TokenBalance {
-=======
         fn balance(_ticker: &[u8], _did: Vec<u8>) -> <Test as utils::Trait>::TokenBalance {
->>>>>>> 731be228
             unimplemented!();
         }
 
